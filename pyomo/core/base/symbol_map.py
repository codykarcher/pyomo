#  ___________________________________________________________________________
#
#  Pyomo: Python Optimization Modeling Objects
#  Copyright 2017 National Technology and Engineering Solutions of Sandia, LLC
#  Under the terms of Contract DE-NA0003525 with National Technology and 
#  Engineering Solutions of Sandia, LLC, the U.S. Government retains certain 
#  rights in this software.
#  This software is distributed under the 3-clause BSD License.
#  ___________________________________________________________________________

from pyomo.core.kernel.symbol_map import *

from pyomo.core.base.label import TextLabeler
def symbol_map_from_instance(instance):
    """
    Create a symbol map from an instance using name-based labelers.
    """
    from pyomo.core.base import Var, Constraint, Objective

    symbol_map = SymbolMap()
    labeler = TextLabeler()
    #
    # Recursively iterate over all variables
    #
    for varvalue in instance.component_data_objects(Var, active=True):
       symbol_map.getSymbol(varvalue, labeler)
    #
    # Recursively iterate over all constraints
    #
    for constraint_data in instance.component_data_objects(Constraint, active=True):
        con_symbol = symbol_map.getSymbol(constraint_data, labeler)
        if constraint_data.equality:
            label = 'c_e_%s_' % con_symbol
            symbol_map.alias(constraint_data, label)
        else:
            if constraint_data.lower is not None:
                if constraint_data.upper is not None:
                    symbol_map.alias(constraint_data, 'r_l_%s_' % con_symbol)
                    symbol_map.alias(constraint_data, 'r_u_%s_' % con_symbol)
                else:
                    label = 'c_l_%s_' % con_symbol
                    symbol_map.alias(constraint_data, label)
            elif constraint_data.upper is not None:
                label = 'c_u_%s_' % con_symbol
                symbol_map.alias(constraint_data, label)
    #
    # Recursively iterate over all objectives
    #
    first = True
    for objective_data in instance.component_data_objects(Objective, active=True):
        symbol_map.getSymbol(objective_data, labeler)
        if first:
            # The first objective is the default
            symbol_map.alias(objective_data, "__default_objective__")
            first = False
    #
    # Return the symbol map
    #
<<<<<<< HEAD
    return symbol_map
=======
    return symbol_map

#
# A symbol map is a mechanism for tracking assigned labels (e.g., for
# use when writing problem files for input to an optimizer) for objects
# in a particular problem instance.
#
# A symbol map should never be pickled.  This class is constructed
# by solvers and writers, and it owned by models.
#
class SymbolMap(object):

    class UnknownSymbol:
        pass

    def __init__(self):
        #
        # byObject:  id -> string
        # bySymbol:  string -> object weakref
        # alias:     string -> object weakref
        #
        self.byObject = {}
        self.bySymbol = {}
        self.aliases = {}

    def __getstate__(self):
        # Note: byObject and bySymbol constitute a bimap.  We only need
        # to pickle one of them, and bySymbol is easier.
        return {
            'bySymbol': tuple(
                (key, obj()) for key, obj in iteritems(self.bySymbol) ),
            'aliases': tuple(
                (key, obj()) for key, obj in iteritems(self.aliases) ),
        }

    def __setstate__(self, state):
        self.byObject = dict(
            (id(obj), key) for key, obj  in state['bySymbol'] )
        self.bySymbol = dict(
            (key, weakref_ref(obj)) for key, obj in state['bySymbol'] )
        self.aliases = dict(
            (key, weakref_ref(obj)) for key, obj in state['aliases'] )

    def addSymbol(self, obj, symb):
        self.byObject[id(obj)] = symb
        self.bySymbol[symb] = weakref_ref(obj)

    def addSymbols(self, obj_symbol_tuples):
        """
        Add (object, symbol) tuples from an iterable object.

        This method assumes that symbol names will not conflict.
        """
        tuples = list((obj, symb) for obj,symb in obj_symbol_tuples)
        self.byObject.update((id(obj_), symb_) for obj_,symb_ in tuples)
        self.bySymbol.update((symb_, weakref_ref(obj_)) for obj_,symb_ in tuples)

    def createSymbol(self, obj, labeler, *args):
        """
        Create a symbol for an object with a given labeler.  No
        error checking is done to ensure that the generated symbol
        name is unique.
        """
        #if args:
        #    symb = labeler(obj, *args)
        #else:
        #    symb = labeler(obj)
        symb = labeler(obj)
        self.byObject[id(obj)] = symb
        self.bySymbol[symb] = weakref_ref(obj)
        return symb

    def createSymbols(self, objs, labeler, *args):
        """
        Create a symbol for iterable objects with a given labeler.  No
        error checking is done to ensure that the generated symbol
        names are unique.
        """
        #if args:
        #    self.addSymbols([(obj,labeler(obj, *args)) for obj in objs])
        #else:
        #    self.addSymbols([(obj,labeler(obj)) for obj in objs])
        self.addSymbols([(obj,labeler(obj)) for obj in objs])

    def getSymbol(self, obj, labeler=None, *args):
        """
        Return the symbol for an object.  If it has not already been cached
        in the symbol map, then create it.
        """
        obj_id = id(obj)
        if obj_id in self.byObject:
            return self.byObject[obj_id]
        #
        # Create a new symbol, performing an error check if it is a duplicate
        #
        if labeler is None:
            raise RuntimeError("Object %s is not in the symbol map. "
                               "Cannot create a new symbol without "
                               "a labeler." % obj.name)
        symb = labeler(obj)
        if symb in self.bySymbol:
            if self.bySymbol[symb]() is not obj:
                raise RuntimeError(
                    "Duplicate symbol '%s' already associated with "
                    "component '%s' (conflicting component: '%s')"
                    % (symb, self.bySymbol[symb]().name, obj.name) )
        self.bySymbol[symb] = weakref_ref(obj)
        self.byObject[obj_id] = symb
        return symb

    def alias(self, obj, name):
        """
        Create an alias for an object.  An aliases are symbols that
        do not have a one-to-one correspondence with objects.
        """
        if name in self.aliases:
            #
            # If the alias exists and the objects are the same,
            # then return.  Otherwise, raise an exception.
            #
            old_object = self.aliases[name]()
            if old_object is obj:
                return
            else:
                raise RuntimeError(
                    "Duplicate alias '%s' already associated with "
                    "component '%s' (conflicting component: '%s')"
                    % (name, "UNKNOWN" if obj_object is None else old_object.name, obj.name) )
        else:
            #
            # Add the alias
            #
            self.aliases[name] = weakref_ref(obj)

    def getObject(self, symbol):
        """
        Return the object corresponding to a symbol
        """
        if symbol in self.bySymbol:
            return self.bySymbol[symbol]()
        elif symbol in self.aliases:
            return self.aliases[symbol]()
        else:
            return SymbolMap.UnknownSymbol
>>>>>>> ea3be8ec
<|MERGE_RESOLUTION|>--- conflicted
+++ resolved
@@ -56,151 +56,4 @@
     #
     # Return the symbol map
     #
-<<<<<<< HEAD
-    return symbol_map
-=======
-    return symbol_map
-
-#
-# A symbol map is a mechanism for tracking assigned labels (e.g., for
-# use when writing problem files for input to an optimizer) for objects
-# in a particular problem instance.
-#
-# A symbol map should never be pickled.  This class is constructed
-# by solvers and writers, and it owned by models.
-#
-class SymbolMap(object):
-
-    class UnknownSymbol:
-        pass
-
-    def __init__(self):
-        #
-        # byObject:  id -> string
-        # bySymbol:  string -> object weakref
-        # alias:     string -> object weakref
-        #
-        self.byObject = {}
-        self.bySymbol = {}
-        self.aliases = {}
-
-    def __getstate__(self):
-        # Note: byObject and bySymbol constitute a bimap.  We only need
-        # to pickle one of them, and bySymbol is easier.
-        return {
-            'bySymbol': tuple(
-                (key, obj()) for key, obj in iteritems(self.bySymbol) ),
-            'aliases': tuple(
-                (key, obj()) for key, obj in iteritems(self.aliases) ),
-        }
-
-    def __setstate__(self, state):
-        self.byObject = dict(
-            (id(obj), key) for key, obj  in state['bySymbol'] )
-        self.bySymbol = dict(
-            (key, weakref_ref(obj)) for key, obj in state['bySymbol'] )
-        self.aliases = dict(
-            (key, weakref_ref(obj)) for key, obj in state['aliases'] )
-
-    def addSymbol(self, obj, symb):
-        self.byObject[id(obj)] = symb
-        self.bySymbol[symb] = weakref_ref(obj)
-
-    def addSymbols(self, obj_symbol_tuples):
-        """
-        Add (object, symbol) tuples from an iterable object.
-
-        This method assumes that symbol names will not conflict.
-        """
-        tuples = list((obj, symb) for obj,symb in obj_symbol_tuples)
-        self.byObject.update((id(obj_), symb_) for obj_,symb_ in tuples)
-        self.bySymbol.update((symb_, weakref_ref(obj_)) for obj_,symb_ in tuples)
-
-    def createSymbol(self, obj, labeler, *args):
-        """
-        Create a symbol for an object with a given labeler.  No
-        error checking is done to ensure that the generated symbol
-        name is unique.
-        """
-        #if args:
-        #    symb = labeler(obj, *args)
-        #else:
-        #    symb = labeler(obj)
-        symb = labeler(obj)
-        self.byObject[id(obj)] = symb
-        self.bySymbol[symb] = weakref_ref(obj)
-        return symb
-
-    def createSymbols(self, objs, labeler, *args):
-        """
-        Create a symbol for iterable objects with a given labeler.  No
-        error checking is done to ensure that the generated symbol
-        names are unique.
-        """
-        #if args:
-        #    self.addSymbols([(obj,labeler(obj, *args)) for obj in objs])
-        #else:
-        #    self.addSymbols([(obj,labeler(obj)) for obj in objs])
-        self.addSymbols([(obj,labeler(obj)) for obj in objs])
-
-    def getSymbol(self, obj, labeler=None, *args):
-        """
-        Return the symbol for an object.  If it has not already been cached
-        in the symbol map, then create it.
-        """
-        obj_id = id(obj)
-        if obj_id in self.byObject:
-            return self.byObject[obj_id]
-        #
-        # Create a new symbol, performing an error check if it is a duplicate
-        #
-        if labeler is None:
-            raise RuntimeError("Object %s is not in the symbol map. "
-                               "Cannot create a new symbol without "
-                               "a labeler." % obj.name)
-        symb = labeler(obj)
-        if symb in self.bySymbol:
-            if self.bySymbol[symb]() is not obj:
-                raise RuntimeError(
-                    "Duplicate symbol '%s' already associated with "
-                    "component '%s' (conflicting component: '%s')"
-                    % (symb, self.bySymbol[symb]().name, obj.name) )
-        self.bySymbol[symb] = weakref_ref(obj)
-        self.byObject[obj_id] = symb
-        return symb
-
-    def alias(self, obj, name):
-        """
-        Create an alias for an object.  An aliases are symbols that
-        do not have a one-to-one correspondence with objects.
-        """
-        if name in self.aliases:
-            #
-            # If the alias exists and the objects are the same,
-            # then return.  Otherwise, raise an exception.
-            #
-            old_object = self.aliases[name]()
-            if old_object is obj:
-                return
-            else:
-                raise RuntimeError(
-                    "Duplicate alias '%s' already associated with "
-                    "component '%s' (conflicting component: '%s')"
-                    % (name, "UNKNOWN" if obj_object is None else old_object.name, obj.name) )
-        else:
-            #
-            # Add the alias
-            #
-            self.aliases[name] = weakref_ref(obj)
-
-    def getObject(self, symbol):
-        """
-        Return the object corresponding to a symbol
-        """
-        if symbol in self.bySymbol:
-            return self.bySymbol[symbol]()
-        elif symbol in self.aliases:
-            return self.aliases[symbol]()
-        else:
-            return SymbolMap.UnknownSymbol
->>>>>>> ea3be8ec
+    return symbol_map