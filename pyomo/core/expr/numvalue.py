#  ___________________________________________________________________________
#
#  Pyomo: Python Optimization Modeling Objects
#  Copyright 2017 National Technology and Engineering Solutions of Sandia, LLC
#  Under the terms of Contract DE-NA0003525 with National Technology and
#  Engineering Solutions of Sandia, LLC, the U.S. Government retains certain
#  rights in this software.
#  This software is distributed under the 3-clause BSD License.
#  ___________________________________________________________________________

__all__ = ('value', 'is_constant', 'is_fixed', 'is_variable_type',
           'is_potentially_variable', 'NumericValue', 'ZeroConstant',
           'native_numeric_types', 'native_types', 'nonpyomo_leaf_types',
           'polynomial_degree')

import sys
import logging

from pyomo.common.dependencies import numpy as np, numpy_available
<<<<<<< HEAD
from pyomo.core.expr.expr_common import \
    (_add, _sub, _mul, _div, _pow,
     _neg, _abs, _radd,
     _rsub, _rmul, _rdiv, _rpow,
     _iadd, _isub, _imul, _idiv,
     _ipow, _lt, _le, _eq)

=======
from pyomo.common.deprecation import deprecated
from pyomo.core.expr.expr_common import (
    _add, _sub, _mul, _div, _pow,
    _neg, _abs, _radd,
    _rsub, _rmul, _rdiv, _rpow,
    _iadd, _isub, _imul, _idiv,
    _ipow, _lt, _le, _eq
)
# TODO: update imports of these objects to pull from numeric_types
from pyomo.common.numeric_types import (
    nonpyomo_leaf_types, native_types, native_numeric_types,
    native_integer_types, native_boolean_types, native_logical_types,
    RegisterNumericType, RegisterIntegerType, RegisterBooleanType,
    pyomo_constant_types,
)
>>>>>>> f0bc6b5a
from pyomo.core.pyomoobject import PyomoObject
from pyomo.core.expr.expr_errors import TemplateExpressionError

logger = logging.getLogger('pyomo.core')


def _generate_sum_expression(etype, _self, _other):
    raise RuntimeError("incomplete import of Pyomo expression system")  #pragma: no cover
def _generate_mul_expression(etype, _self, _other):
    raise RuntimeError("incomplete import of Pyomo expression system")  #pragma: no cover
def _generate_other_expression(etype, _self, _other):
    raise RuntimeError("incomplete import of Pyomo expression system")  #pragma: no cover
def _generate_relational_expression(etype, lhs, rhs):
    raise RuntimeError("incomplete import of Pyomo expression system")  #pragma: no cover

##------------------------------------------------------------------------
##
## Standard types of expressions
##
##------------------------------------------------------------------------

class NonNumericValue(object):
    """An object that contains a non-numeric value

    Constructor Arguments:
        value           The initial value.
    """
    __slots__ = ('value',)

    def __init__(self, value):
        self.value = value

    def __str__(self):
        return str(self.value)

    def __getstate__(self):
        state = {}
        state['value'] = getattr(self,'value')
        return state

    def __setstate__(self, state):
        setattr(self, 'value', state['value'])

nonpyomo_leaf_types.add(NonNumericValue)


def value(obj, exception=True):
    """
    A utility function that returns the value of a Pyomo object or
    expression.

    Args:
        obj: The argument to evaluate. If it is None, a
            string, or any other primative numeric type,
            then this function simply returns the argument.
            Otherwise, if the argument is a NumericValue
            then the __call__ method is executed.
        exception (bool): If :const:`True`, then an exception should
            be raised when instances of NumericValue fail to
            evaluate due to one or more objects not being
            initialized to a numeric value (e.g, one or more
            variables in an algebraic expression having the
            value None). If :const:`False`, then the function
            returns :const:`None` when an exception occurs.
            Default is True.

    Returns: A numeric value or None.
    """
    if obj.__class__ in native_types:
        return obj
    if obj.__class__ in pyomo_constant_types:
        #
        # I'm commenting this out for now, but I think we should never expect
        # to see a numeric constant with value None.
        #
        #if exception and obj.value is None:
        #    raise ValueError(
        #        "No value for uninitialized NumericConstant object %s"
        #        % (obj.name,))
        return obj.value
    #
    # Test if we have a duck types for Pyomo expressions
    #
    try:
        obj.is_expression_type()
    except AttributeError:
        #
        # If not, then try to coerce this into a numeric constant.  If that
        # works, then return the object
        #
        try:
            check_if_numeric_type_and_cache(obj)
            return obj
        except:
            raise TypeError(
                "Cannot evaluate object with unknown type: %s" %
                (type(obj).__name__,))
    #
    # Evaluate the expression object
    #
    if exception:
        #
        # Here, we try to catch the exception
        #

        try:
            tmp = obj(exception=True)
            if tmp is None:
                raise ValueError(
                    "No value for uninitialized NumericValue object %s"
                    % (obj.name,))
            return tmp
        except TemplateExpressionError:
            # Template expressions work by catching this error type. So
            # we should defer this error handling and not log an error
            # message.
            raise
        except:
            logger.error(
                "evaluating object as numeric value: %s\n    (object: %s)\n%s"
                % (obj, type(obj), sys.exc_info()[1]))
            raise
    else:
        #
        # Here, we do not try to catch the exception
        #
        return obj(exception=False)


def is_constant(obj):
    """
    A utility function that returns a boolean that indicates
    whether the object is a constant.
    """
    # This method is rarely, if ever, called.  Plus, since the
    # expression generation (and constraint generation) system converts
    # everything to NumericValues, it is better (i.e., faster) to assume
    # that the obj is a NumericValue
    #
    # JDS: NB: I am not sure why we allow str to be a constant, but
    # since we have historically done so, we check for type membership
    # in native_types and not in native_numeric_types.
    #
    if obj.__class__ in native_types:
        return True
    try:
        return obj.is_constant()
    except AttributeError:
        pass
    try:
        # Now we need to confirm that we have an unknown numeric type
        check_if_numeric_type_and_cache(obj)
        # As this branch is only hit for previously unknown (to Pyomo)
        # types that behave reasonably like numbers, we know they *must*
        # be constant.
        return True
    except:
        raise TypeError(
            "Cannot assess properties of object with unknown type: %s"
            % (type(obj).__name__,))

def is_fixed(obj):
    """
    A utility function that returns a boolean that indicates
    whether the input object's value is fixed.
    """
    # JDS: NB: I am not sure why we allow str to be a constant, but
    # since we have historically done so, we check for type membership
    # in native_types and not in native_numeric_types.
    #
    if obj.__class__ in native_types:
        return True
    try:
        return obj.is_fixed()
    except AttributeError:
        pass
    try:
        # Now we need to confirm that we have an unknown numeric type
        check_if_numeric_type_and_cache(obj)
        # As this branch is only hit for previously unknown (to Pyomo)
        # types that behave reasonably like numbers, we know they *must*
        # be fixed.
        return True
    except:
        raise TypeError(
            "Cannot assess properties of object with unknown type: %s"
            % (type(obj).__name__,))

def is_variable_type(obj):
    """
    A utility function that returns a boolean indicating
    whether the input object is a variable.
    """
    if obj.__class__ in native_types:
        return False
    try:
        return obj.is_variable_type()
    except AttributeError:
        return False

def is_potentially_variable(obj):
    """
    A utility function that returns a boolean indicating
    whether the input object can reference variables.
    """
    if obj.__class__ in native_types:
        return False
    try:
        return obj.is_potentially_variable()
    except AttributeError:
        return False

def is_numeric_data(obj):
    """
    A utility function that returns a boolean indicating
    whether the input object is numeric and not potentially
    variable.
    """
    if obj.__class__ in native_numeric_types:
        return True
    elif obj.__class__ in native_types:
        # this likely means it is a string
        return False
    try:
        # Test if this is an expression object that 
        # is not potentially variable
        return not obj.is_potentially_variable()
    except AttributeError:
        pass
    try:
        # Now we need to confirm that we have an unknown numeric type
        check_if_numeric_type_and_cache(obj)
        # As this branch is only hit for previously unknown (to Pyomo)
        # types that behave reasonably like numbers, we know they *must*
        # be numeric data (unless an exception is raised).
        return True
    except:
        pass
    return False

def polynomial_degree(obj):
    """
    A utility function that returns an integer
    that indicates the polynomial degree for an
    object. boolean indicating
    """
    if obj.__class__ in native_numeric_types:
        return 0
    elif obj.__class__ in native_types:
        raise TypeError(
            "Cannot evaluate the polynomial degree of a non-numeric type: %s"
            % (type(obj).__name__,))
    try:
        return obj.polynomial_degree()
    except AttributeError:
        pass
    try:
        # Now we need to confirm that we have an unknown numeric type
        check_if_numeric_type_and_cache(obj)
        # As this branch is only hit for previously unknown (to Pyomo)
        # types that behave reasonably like numbers, we know they *must*
        # be a numeric constant.
        return 0
    except:
        raise TypeError(
            "Cannot assess properties of object with unknown type: %s"
            % (type(obj).__name__,))

#
# It is very common to have only a few constants in a model, but those
# constants get repeated many times.  KnownConstants lets us re-use /
# share constants we have seen before.
#
# Note:
#   For now, all constants are coerced to floats.  This avoids integer
#   division in Python 2.x.  (At least some of the time.)
#
#   When we eliminate support for Python 2.x, we will not need this
#   coercion.  The main difference in the following code is that we will
#   need to index KnownConstants by both the class type and value, since
#   INT, FLOAT and LONG values sometimes hash the same.
#
_KnownConstants = {}

def as_numeric(obj):
    """
    A function that creates a NumericConstant object that
    wraps Python numeric values.

    This function also manages a cache of constants.

    NOTE:  This function is only intended for use when
        data is added to a component.

    Args:
        obj: The numeric value that may be wrapped.

    Raises: TypeError if the object is in native_types and not in 
        native_numeric_types

    Returns: A NumericConstant object or the original object.
    """
    if obj.__class__ in native_numeric_types:
        val = _KnownConstants.get(obj, None)
        if val is not None:
            return val 
        #
        # Coerce the value to a float, if possible
        #
        try:
            obj = float(obj)
        except:
            pass
        #
        # Create the numeric constant.  This really
        # should be the only place in the code
        # where these objects are constructed.
        #
        retval = NumericConstant(obj)
        #
        # Cache the numeric constants.  We used a bounded cache size
        # to avoid unexpectedly large lists of constants.  There are
        # typically a small number of constants that need to be cached.
        #
        # NOTE:  A LFU policy might be more sensible here, but that
        # requires a more complex cache.  It's not clear that that
        # is worth the extra cost.
        #
        if len(_KnownConstants) < 1024:
            _KnownConstants[obj] = retval
            return retval
        #
        return retval
    #
    # Ignore objects that are duck types to work with Pyomo expressions
    #
    try:
        obj.is_expression_type()
        return obj
    except AttributeError:
        pass
    #
    # Test if the object looks like a number.  If so, register that type with a
    # warning.
    #
    try:
        return check_if_numeric_type_and_cache(obj)
    except:
        pass
    #
    # Generate errors
    #
    if obj.__class__ in native_types:
        raise TypeError("Cannot treat the value '%s' as a constant" % str(obj))
    raise TypeError(
        "Cannot treat the value '%s' as a constant because it has unknown "
        "type '%s'" % (str(obj), type(obj).__name__))


def check_if_numeric_type_and_cache(obj):
    """Test if the argument is a numeric type by checking if we can add
    zero to it.  If that works, then we cache the value and return a
    NumericConstant object.

    """
    obj_class = obj.__class__
    if obj_class is (obj + 0).__class__:
        #
        # Coerce the value to a float, if possible
        #
        try:
            obj = float(obj)
        except:
            pass
        #
        # obj may (or may not) be hashable, so we need this try
        # block so that things proceed normally for non-hashable
        # "numeric" types
        #
        retval = NumericConstant(obj)
        try:
            #
            # Create the numeric constant and add to the 
            # list of known constants.
            #
            # Note: we don't worry about the size of the
            # cache here, since we need to confirm that the
            # object is hashable.
            #
            _KnownConstants[obj] = retval
            #
            # If we get here, this is a reasonably well-behaving
            # numeric type: add it to the native numeric types
            # so that future lookups will be faster.
            #
            native_numeric_types.add(obj_class)
            native_types.add(obj_class)
            nonpyomo_leaf_types.add(obj_class)
            #
            # Generate a warning, since Pyomo's management of third-party
            # numeric types is more robust when registering explicitly.
            #
            logger.warning(
                """Dynamically registering the following numeric type:
    %s
Dynamic registration is supported for convenience, but there are known
limitations to this approach.  We recommend explicitly registering
numeric types using the following functions:
    RegisterNumericType(), RegisterIntegerType(), RegisterBooleanType()."""
                % (obj_class.__name__,))
        except:
            pass
        return retval


class NumericValue(PyomoObject):
    """
    This is the base class for numeric values used in Pyomo.
    """

    __slots__ = ()

    # This is required because we define __eq__
    __hash__ = None

    def __getstate__(self):
        """
        Prepare a picklable state of this instance for pickling.

        Nominally, __getstate__() should execute the following::

            state = super(Class, self).__getstate__()
            for i in Class.__slots__:
                state[i] = getattr(self,i)
            return state

        However, in this case, the (nominal) parent class is 'object',
        and object does not implement __getstate__.  So, we will
        check to make sure that there is a base __getstate__() to
        call.  You might think that there is nothing to check, but
        multiple inheritance could mean that another class got stuck
        between this class and "object" in the MRO.

        Further, since there are actually no slots defined here, the
        real question is to either return an empty dict or the
        parent's dict.
        """
        _base = super(NumericValue, self)
        if hasattr(_base, '__getstate__'):
            return _base.__getstate__()
        else:
            return {}

    def __setstate__(self, state):
        """
        Restore a pickled state into this instance

        Our model for setstate is for derived classes to modify
        the state dictionary as control passes up the inheritance
        hierarchy (using super() calls).  All assignment of state ->
        object attributes is handled at the last class before 'object',
        which may -- or may not (thanks to MRO) -- be here.
        """
        _base = super(NumericValue, self)
        if hasattr(_base, '__setstate__'):
            return _base.__setstate__(state)
        else:
            for key, val in state.items():
                # Note: per the Python data model docs, we explicitly
                # set the attribute using object.__setattr__() instead
                # of setting self.__dict__[key] = val.
                object.__setattr__(self, key, val)

    def getname(self, fully_qualified=False, name_buffer=None):
        """
        If this is a component, return the component's name on the owning
        block; otherwise return the value converted to a string
        """
        _base = super(NumericValue, self)
        if hasattr(_base,'getname'):
            return _base.getname(fully_qualified, name_buffer)
        else:
            return str(type(self))

    @property
    def name(self):
        return self.getname(fully_qualified=True)

    @property
    def local_name(self):
        return self.getname(fully_qualified=False)

    def is_numeric_type(self):
        """Return True if this class is a Pyomo numeric object"""
        return True

    def is_constant(self):
        """Return True if this numeric value is a constant value"""
        return False

    def is_fixed(self):
        """Return True if this is a non-constant value that has been fixed"""
        return False

    def is_potentially_variable(self):
        """Return True if variables can appear in this expression"""
        return False

    def is_relational(self):
        """
        Return True if this numeric value represents a relational expression.
        """
        return False

    def is_indexed(self):
        """Return True if this numeric value is an indexed object"""
        return False

    def polynomial_degree(self):
        """
        Return the polynomial degree of the expression.

        Returns:
            :const:`None`
        """
        return self._compute_polynomial_degree(None)

    def _compute_polynomial_degree(self, values):
        """
        Compute the polynomial degree of this expression given
        the degree values of its children.

        Args:
            values (list): A list of values that indicate the degree
                of the children expression.

        Returns:
            :const:`None`
        """
        return None

    def __float__(self):
        """
        Coerce the value to a floating point

        Raises:
            TypeError
        """
        raise TypeError(
"""Implicit conversion of Pyomo NumericValue type `%s' to a float is
disabled. This error is often the result of using Pyomo components as
arguments to one of the Python built-in math module functions when
defining expressions. Avoid this error by using Pyomo-provided math
functions.""" % (self.name,))

    def __int__(self):
        """
        Coerce the value to an integer

        Raises:
            TypeError
        """
        raise TypeError(
"""Implicit conversion of Pyomo NumericValue type `%s' to an integer is
disabled. This error is often the result of using Pyomo components as
arguments to one of the Python built-in math module functions when
defining expressions. Avoid this error by using Pyomo-provided math
functions.""" % (self.name,))

    def __lt__(self,other):
        """
        Less than operator

        This method is called when Python processes statements of the form::
        
            self < other
            other > self
        """
        return _generate_relational_expression(_lt, self, other)

    def __gt__(self,other):
        """
        Greater than operator

        This method is called when Python processes statements of the form::
        
            self > other
            other < self
        """
        return _generate_relational_expression(_lt, other, self)

    def __le__(self,other):
        """
        Less than or equal operator

        This method is called when Python processes statements of the form::
        
            self <= other
            other >= self
        """
        return _generate_relational_expression(_le, self, other)

    def __ge__(self,other):
        """
        Greater than or equal operator

        This method is called when Python processes statements of the form::
        
            self >= other
            other <= self
        """
        return _generate_relational_expression(_le, other, self)

    def __eq__(self,other):
        """
        Equal to operator

        This method is called when Python processes the statement::
        
            self == other
        """
        return _generate_relational_expression(_eq, self, other)

    def __add__(self,other):
        """
        Binary addition

        This method is called when Python processes the statement::
        
            self + other
        """
        return _generate_sum_expression(_add,self,other)

    def __sub__(self,other):
        """
        Binary subtraction

        This method is called when Python processes the statement::
        
            self - other
        """
        return _generate_sum_expression(_sub,self,other)

    def __mul__(self,other):
        """
        Binary multiplication

        This method is called when Python processes the statement::
        
            self * other
        """
        return _generate_mul_expression(_mul,self,other)

    def __div__(self,other):
        """
        Binary division

        This method is called when Python processes the statement::
        
            self / other
        """
        return _generate_mul_expression(_div,self,other)

    def __truediv__(self,other):
        """
        Binary division (when __future__.division is in effect)

        This method is called when Python processes the statement::
        
            self / other
        """
        return _generate_mul_expression(_div,self,other)

    def __pow__(self,other):
        """
        Binary power

        This method is called when Python processes the statement::
        
            self ** other
        """
        return _generate_other_expression(_pow,self,other)

    def __radd__(self,other):
        """
        Binary addition

        This method is called when Python processes the statement::
        
            other + self
        """
        return _generate_sum_expression(_radd,self,other)

    def __rsub__(self,other):
        """
        Binary subtraction

        This method is called when Python processes the statement::
        
            other - self
        """
        return _generate_sum_expression(_rsub,self,other)

    def __rmul__(self,other):
        """
        Binary multiplication

        This method is called when Python processes the statement::
        
            other * self

        when other is not a :class:`NumericValue <pyomo.core.expr.numvalue.NumericValue>` object.
        """
        return _generate_mul_expression(_rmul,self,other)

    def __rdiv__(self,other):
        """Binary division

        This method is called when Python processes the statement::
        
            other / self
        """
        return _generate_mul_expression(_rdiv,self,other)

    def __rtruediv__(self,other):
        """
        Binary division (when __future__.division is in effect)

        This method is called when Python processes the statement::
        
            other / self
        """
        return _generate_mul_expression(_rdiv,self,other)

    def __rpow__(self,other):
        """
        Binary power

        This method is called when Python processes the statement::
        
            other ** self
        """
        return _generate_other_expression(_rpow,self,other)

    def __iadd__(self,other):
        """
        Binary addition

        This method is called when Python processes the statement::
        
            self += other
        """
        return _generate_sum_expression(_iadd,self,other)

    def __isub__(self,other):
        """
        Binary subtraction

        This method is called when Python processes the statement::

            self -= other
        """
        return _generate_sum_expression(_isub,self,other)

    def __imul__(self,other):
        """
        Binary multiplication

        This method is called when Python processes the statement::

            self *= other
        """
        return _generate_mul_expression(_imul,self,other)

    def __idiv__(self,other):
        """
        Binary division

        This method is called when Python processes the statement::
        
            self /= other
        """
        return _generate_mul_expression(_idiv,self,other)

    def __itruediv__(self,other):
        """
        Binary division (when __future__.division is in effect)

        This method is called when Python processes the statement::
        
            self /= other
        """
        return _generate_mul_expression(_idiv,self,other)

    def __ipow__(self,other):
        """
        Binary power

        This method is called when Python processes the statement::
        
            self **= other
        """
        return _generate_other_expression(_ipow,self,other)

    def __neg__(self):
        """
        Negation

        This method is called when Python processes the statement::
        
            - self
        """
        return _generate_sum_expression(_neg, self, None)

    def __pos__(self):
        """
        Positive expression

        This method is called when Python processes the statement::
        
            + self
        """
        return self

    def __abs__(self):
        """ Absolute value

        This method is called when Python processes the statement::
        
            abs(self)
        """
        return _generate_other_expression(_abs,self, None)

    def __array_ufunc__(self, ufunc, method, *inputs, **kwargs):
        return NumericNDArray.__array_ufunc__(
            None, ufunc, method, *inputs, **kwargs)

    def to_string(self, verbose=None, labeler=None, smap=None,
                  compute_values=False):
        """
        Return a string representation of the expression tree.

        Args:
            verbose (bool): If :const:`True`, then the the string 
                representation consists of nested functions.  Otherwise,
                the string representation is an algebraic equation.
                Defaults to :const:`False`.
            labeler: An object that generates string labels for 
                variables in the expression tree.  Defaults to :const:`None`.

        Returns:
            A string representation for the expression tree.
        """
        if compute_values:
            try:
                return str(self())
            except:
                pass        
        if not self.is_constant():
            if smap:
                return smap.getSymbol(self, labeler)
            elif labeler is not None:
                return labeler(self)
        return self.__str__()


class NumericConstant(NumericValue):
    """An object that contains a constant numeric value.

    Constructor Arguments:
        value           The initial value.
    """

    __slots__ = ('value',)

    def __init__(self, value):
        self.value = value

    def __getstate__(self):
        state = super(NumericConstant, self).__getstate__()
        for i in NumericConstant.__slots__:
            state[i] = getattr(self,i)
        return state

    def is_constant(self):
        return True

    def is_fixed(self):
        return True

    def _compute_polynomial_degree(self, result):
        return 0

    def __str__(self):
        return str(self.value)

    def __nonzero__(self):
        """Return True if the value is defined and non-zero"""
        if self.value:
            return True
        if self.value is None:
            raise ValueError("Numeric Constant: value is undefined")
        return False

    __bool__ = __nonzero__

    def __call__(self, exception=True):
        """Return the constant value"""
        return self.value

    def pprint(self, ostream=None, verbose=False):
        if ostream is None:         #pragma:nocover
            ostream = sys.stdout
        ostream.write(str(self))


pyomo_constant_types.add(NumericConstant)

# We use as_numeric() so that the constant is also in the cache
ZeroConstant = as_numeric(0)

#
# Note: the "if numpy_available" in the class definition also ensures
# that the numpy types are registered if numpy is in fact available
#
class NumericNDArray(np.ndarray if numpy_available else object):
    """An ndarray subclass that stores Pyomo numeric expressions"""

    def __array_ufunc__(self, ufunc, method, *inputs, **kwargs):
        if method == '__call__':
            # Convert all incoming types to ndarray (to prevent recursion)
            args = [np.asarray(i) for i in inputs]
            # Set the return type to be an 'object'.  This prevents the
            # logical operators from casting the result to a bool.  This
            # requires numpy >= 1.6
            kwargs['dtype'] = object

        # Delegate to the base ufunc, but return an instance of this
        # class so that additional operators hit this method.
        ans = getattr(ufunc, method)(*args, **kwargs)
        if isinstance(ans, np.ndarray):
            if ans.size == 1:
                return ans[0]
            return ans.view(NumericNDArray)
        else:
            return ans<|MERGE_RESOLUTION|>--- conflicted
+++ resolved
@@ -17,16 +17,6 @@
 import logging
 
 from pyomo.common.dependencies import numpy as np, numpy_available
-<<<<<<< HEAD
-from pyomo.core.expr.expr_common import \
-    (_add, _sub, _mul, _div, _pow,
-     _neg, _abs, _radd,
-     _rsub, _rmul, _rdiv, _rpow,
-     _iadd, _isub, _imul, _idiv,
-     _ipow, _lt, _le, _eq)
-
-=======
-from pyomo.common.deprecation import deprecated
 from pyomo.core.expr.expr_common import (
     _add, _sub, _mul, _div, _pow,
     _neg, _abs, _radd,
@@ -41,7 +31,6 @@
     RegisterNumericType, RegisterIntegerType, RegisterBooleanType,
     pyomo_constant_types,
 )
->>>>>>> f0bc6b5a
 from pyomo.core.pyomoobject import PyomoObject
 from pyomo.core.expr.expr_errors import TemplateExpressionError
 
