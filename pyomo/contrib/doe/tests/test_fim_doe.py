--- conflicted
+++ resolved
@@ -26,138 +26,10 @@
 #  ___________________________________________________________________________
 
 import pyomo.common.unittest as unittest
-from pyomo.contrib.doe import MeasurementVariables, DesignVariables, ScenarioGenerator, finite_difference_step, DesignOfExperiments, VariablesWithIndices
-from pyomo.contrib.doe.examples.reactor_kinetics import create_model, disc_for_measure
-import numpy as np
-
-class TestMeasurementError(unittest.TestCase):
-    def test(self):
-        t_control = [0, 0.125, 0.25, 0.375, 0.5, 0.625, 0.75, 0.875, 1]
-        variable_name = "C"
-        indices = {0:['CA', 'CB', 'CC'], 1: t_control}
-        # measurement object 
-        measurements = MeasurementVariables()
-        # if time index is not in indices, an value error is thrown.
-        self.assertRaises(ValueError, MeasurementVariables.add_variables, measurements, 
-                          variable_name, indices=indices, time_index_position = 2)
-        
-class TestDesignError(unittest.TestCase):
-    def test(self):
-        t_control = [0, 0.125, 0.25, 0.375, 0.5, 0.625, 0.75, 0.875, 1]
-        # design object 
-        exp_design = DesignVariables()
-        
-        # add T as design variable
-        var_T = 'T'
-        indices_T = {0:t_control}
-        exp1_T = [470, 300, 300, 300, 300, 300, 300, 300, 300]
-
-        upper_bound = [700, 700, 700, 700, 700, 700, 700, 700, 700, 800] # wrong upper bound
-        lower_bound = [300, 300, 300, 300, 300, 300, 300, 300, 300]
-
-        self.assertRaises(ValueError, DesignVariables.add_variables, exp_design, 
-                          var_T, indices = indices_T, time_index_position=0,
-                          values=exp1_T, lower_bounds=lower_bound, upper_bounds=upper_bound)
-                          
-        
-class TestPriorFIMError(unittest.TestCase):
-    def test(self):
-
-        # Control time set [h]
-        t_control = [0, 0.125, 0.25, 0.375, 0.5, 0.625, 0.75, 0.875, 1]
-        # measurement object 
-        variable_name = "C"
-        indices = {0:['CA', 'CB', 'CC'], 1: t_control}
-
-        measurements = MeasurementVariables()
-        measurements.add_variables(variable_name, indices=indices, time_index_position = 1)
-
-        # design object 
-        exp_design = DesignVariables()
-        
-        # add CAO as design variable
-        var_C = 'CA0'
-        indices_C = {0:[0]}
-        exp1_C = [5]
-        exp_design.add_variables(var_C, indices = indices_C, time_index_position=0,
-                                values=exp1_C,lower_bounds=1, upper_bounds=5)
-
-        # add T as design variable
-        var_T = 'T'
-        indices_T = {0:t_control}
-        exp1_T = [470, 300, 300, 300, 300, 300, 300, 300, 300]
-
-        exp_design.add_variables(var_T, indices = indices_T, time_index_position=0,
-                                values=exp1_T,lower_bounds=300, upper_bounds=700)
-        
-        parameter_dict = {"A1":1, "A2":1, "E1":1}
-
-        # empty prior
-        prior_right = np.zeros((3,3))
-        prior_pass = np.zeros((60,5))
-
-        doe_object = DesignOfExperiments(parameter_dict, 
-                                         exp_design,
-                                        measurements, 
-                                        create_model,
-                                        prior_FIM=prior_right, 
-                                        discretize_model=disc_for_measure)
-        
-        self.assertRaises(ValueError, DesignOfExperiments.__init__, doe_object, parameter_dict, 
-                          exp_design, measurements,
-                          create_model, prior_FIM=prior_pass)
+from pyomo.contrib.doe import Measurements, Scenario_generator
 
 
 class TestMeasurement(unittest.TestCase):
-<<<<<<< HEAD
-    """Test the Measurements class, specify, add_element, update_variance, check_subset functions.
-    """
-    def test_setup(self):
-        ### add_element function 
-        
-        # control time for C [h]
-        t_control = [0, 0.125, 0.25, 0.375, 0.5, 0.625, 0.75, 0.875, 1]
-        # control time for T [h]
-        t_control2 = [0.2,0.4,0.6,0.8]
-
-        # measurement object 
-        measurements = MeasurementVariables()
-
-        # add variable C
-        variable_name = "C"
-        indices = {0:['CA', 'CB', 'CC'], 1: t_control}
-        measurements.add_variables(variable_name, indices=indices, time_index_position = 1)
-
-        # add variable T
-        variable_name2 = "T"
-        indices2 = {0:[1,3,5], 1: t_control2}
-        measurements.add_variables(variable_name2, indices=indices2, time_index_position = 1, variance=10)
-        
-        # test names, variance 
-        self.assertEqual(measurements.name[0], 'C[CA,0]')
-        self.assertEqual(measurements.name[1], 'C[CA,0.125]')
-        self.assertEqual(measurements.name[-1], 'T[5,0.8]')
-        self.assertEqual(measurements.name[-2], 'T[5,0.6]')
-        self.assertEqual(measurements.variance['T[5,0.4]'], 10)
-        self.assertEqual(measurements.variance['T[5,0.6]'], 10)
-        self.assertEqual(measurements.variance['T[5,0.4]'], 10)
-        self.assertEqual(measurements.variance['T[5,0.6]'], 10)
-
-        ### specify function 
-        var_names = ['C[CA,0]', 'C[CA,0.125]', 'C[CA,0.875]', 'C[CA,1]', 
-                     'C[CB,0]', 'C[CB,0.125]', 'C[CB,0.25]', 'C[CB,0.375]', 
-                     'C[CC,0]', 'C[CC,0.125]', 'C[CC,0.25]', 'C[CC,0.375]']
-
-        measurements2 = MeasurementVariables()
-        measurements2.set_variable_name_list(var_names)
-
-        self.assertEqual(measurements2.name[1], 'C[CA,0.125]')
-        self.assertEqual(measurements2.name[-1], 'C[CC,0.375]')
-
-        ### check_subset function 
-        self.assertTrue(measurements.check_subset(measurements2))
-        
-=======
     """Test the measurement class"""
 
     def test_setup(self):
@@ -191,113 +63,14 @@
         measure_subclass1 = Measurements(subset_1)
         self.assertTrue(measure_class.check_subset(measure_subclass1))
 
->>>>>>> 21821ace
-
-class TestDesignVariable(unittest.TestCase):
-    """Test the DesignVariable class, specify, add_element, add_bounds, update_values.
-    """
-    def test_setup(self):
-        t_control = [0, 0.125, 0.25, 0.375, 0.5, 0.625, 0.75, 0.875, 1]
-        
-        # design object 
-        exp_design = DesignVariables()
-        
-        # add CAO as design variable
-        var_C = 'CA0'
-        indices_C = {0:[0]}
-        exp1_C = [5]
-        exp_design.add_variables(var_C, indices = indices_C, time_index_position=0,
-                                values=exp1_C,lower_bounds=1, upper_bounds=5)
-
-        # add T as design variable
-        var_T = 'T'
-        indices_T = {0:t_control}
-        exp1_T = [470, 300, 300, 300, 300, 300, 300, 300, 300]
-
-        exp_design.add_variables(var_T, indices = indices_T, time_index_position=0,
-                                values=exp1_T,lower_bounds=300, upper_bounds=700)
-
-
-        self.assertEqual(exp_design.name, ['CA0[0]', 'T[0]', 'T[0.125]', 'T[0.25]', 'T[0.375]',
-                                                   'T[0.5]', 'T[0.625]', 'T[0.75]', 'T[0.875]', 'T[1]'])
-        self.assertEqual(exp_design.variable_names_value['CA0[0]'], 5)
-        self.assertEqual(exp_design.variable_names_value['T[0]'], 470)
-        self.assertEqual(exp_design.upper_bounds['CA0[0]'], 5)
-        self.assertEqual(exp_design.upper_bounds['T[0]'], 700)
-        self.assertEqual(exp_design.lower_bounds['CA0[0]'], 1)
-        self.assertEqual(exp_design.lower_bounds['T[0]'], 300)
-
-        exp1 = [4, 600, 300, 300, 300, 300, 300, 300, 300, 300]
-        exp_design.update_values(exp1)
-        self.assertEqual(exp_design.variable_names_value['CA0[0]'], 4)
-        self.assertEqual(exp_design.variable_names_value['T[0]'], 600)
-
 
 class TestParameter(unittest.TestCase):
-<<<<<<< HEAD
-    """ Test the ScenarioGenerator class, generate_scenario function.
-    """
-=======
     """Test the parameter class"""
 
->>>>>>> 21821ace
     def test_setup(self):
         # set up parameter class
         param_dict = {'A1': 84.79, 'A2': 371.72, 'E1': 7.78, 'E2': 15.05}
 
-<<<<<<< HEAD
-        scenario_gene = ScenarioGenerator(param_dict, formula=finite_difference_step.central, step=0.1)
-        parameter_set = scenario_gene.generate_scenario()
-    
-        self.assertAlmostEqual(parameter_set['eps-abs']['A1'], 16.9582, places=1)
-        self.assertAlmostEqual(parameter_set['eps-abs']['E1'], 1.5554, places=1)
-        self.assertEqual(parameter_set['scena_num']['A2'], [2,3])
-        self.assertEqual(parameter_set['scena_num']['E1'], [4,5])
-        self.assertAlmostEqual(parameter_set['scenario'][0]['A1'], 93.2699, places=1)
-        self.assertAlmostEqual(parameter_set['scenario'][2]['A2'], 408.8895, places=1)
-        self.assertAlmostEqual(parameter_set['scenario'][-1]['E2'], 13.54, places=1)
-        self.assertAlmostEqual(parameter_set['scenario'][-2]['E2'], 16.55, places=1)
-
-
-class TestSpecialSet(unittest.TestCase):
-    """Test the DesignVariable class, specify, add_element, add_bounds, update_values.
-    """
-    def test_setup(self):
-
-        special = VariablesWithIndices()
-        t_control = [0, 0.125, 0.25, 0.375, 0.5, 0.625, 0.75, 0.875, 1]
-        ### add_element function 
-        # add CAO as design variable
-        var_C = 'CA0'
-        indices_C = {0:[0]}
-        exp1_C = [5]
-        special.add_variables(var_C, indices = indices_C, time_index_position=0,
-                                values=exp1_C,lower_bounds=1, upper_bounds=5)
-
-        # add T as design variable
-        var_T = 'T'
-        indices_T = {0:t_control}
-        exp1_T = [470, 300, 300, 300, 300, 300, 300, 300, 300]
-
-        special.add_variables(var_T, indices = indices_T, time_index_position=0,
-                                values=exp1_T,lower_bounds=300, upper_bounds=700)
-
-        self.assertEqual(special.variable_names, ['CA0[0]', 'T[0]', 'T[0.125]', 'T[0.25]', 'T[0.375]',
-                                                   'T[0.5]', 'T[0.625]', 'T[0.75]', 'T[0.875]', 'T[1]'])
-        self.assertEqual(special.variable_names_value['CA0[0]'], 5)
-        self.assertEqual(special.variable_names_value['T[0]'], 470)
-        self.assertEqual(special.upper_bounds['CA0[0]'], 5)
-        self.assertEqual(special.upper_bounds['T[0]'], 700)
-        self.assertEqual(special.lower_bounds['CA0[0]'], 1)
-        self.assertEqual(special.lower_bounds['T[0]'], 300)
-
-        exp1 = [4, 600, 300, 300, 300, 300, 300, 300, 300, 300]
-        special.update_values(exp1)
-        self.assertEqual(special.variable_names_value['CA0[0]'], 4)
-        self.assertEqual(special.variable_names_value['T[0]'], 600)
-
-        
-=======
         scenario_gene = Scenario_generator(param_dict, formula='central', step=0.1)
         parameter_set = scenario_gene.simultaneous_scenario()
 
@@ -316,6 +89,5 @@
         self.assertEqual(scenario_gene.next_sequential_scenario(2)['scena-name'], [0])
 
 
->>>>>>> 21821ace
 if __name__ == '__main__':
     unittest.main()