#  ___________________________________________________________________________
#
#  Pyomo: Python Optimization Modeling Objects
<<<<<<< HEAD
#  Copyright 2017 National Technology and Engineering Solutions of Sandia, LLC
=======
#  Copyright (c) 2008-2022
#  National Technology and Engineering Solutions of Sandia, LLC
>>>>>>> b7650aa6
#  Under the terms of Contract DE-NA0003525 with National Technology and
#  Engineering Solutions of Sandia, LLC, the U.S. Government retains certain
#  rights in this software.
#  This software is distributed under the 3-clause BSD License.
#  ___________________________________________________________________________

"""This module provides functions for cut generation used across multiple
algorithms."""
from pyomo.common.collections import ComponentSet
from pyomo.core import TransformationFactory, value, Constraint, Block
from math import fabs

def _record_binary_value(var, var_value_is_one, var_value_is_zero, int_tol):
    val = value(var)
    if fabs(val - 1) <= int_tol:
        var_value_is_one.add(var)
    elif fabs(val) <= int_tol:
        var_value_is_zero.add(var)
    else:
        raise ValueError(
            'Binary %s = %s is not 0 or 1 within integer tolerance %s' %
            (var.name, val, int_tol))

def add_no_good_cut(target_model_util_block, config):
    """Cut the current integer solution from the target model."""
    var_value_is_one = ComponentSet()
    var_value_is_zero = ComponentSet()
    for var in target_model_util_block.transformed_boolean_variable_list:
        _record_binary_value(var, var_value_is_one, var_value_is_zero,
                             config.integer_tolerance)

    disjuncts = []
    if config.force_subproblem_nlp:
        # We need to also cut the solutions for the other discrete variables
        for var in target_model_util_block.discrete_variable_list:
            # This has possible duplicates with the above, but few enough that
            # we'll leave it for now.
            if var.is_binary():
                _record_binary_value(var, var_value_is_one, var_value_is_zero,
                                     config.integer_tolerance)
            else:
                # It's integer. It still has to be in the no-good cut because
                # else the algorithm is wrong (We're cutting more than just this
                # solution), so we're going to do this as a Disjunction for
                # now. I think this is the *wrong* way to model if you are using
                # GDPopt, so if it's a little inefficient then... We'll deal
                # with that if it becomes an issue.
                val = round(value(var), 0)
                less = var <= val - 1
                more = var >= val + 1
                disjuncts.extend([less, more])

    # It shouldn't be possible to get here unless there's a solution to be cut.
    assert (var_value_is_one or var_value_is_zero) or len(disjuncts) == 0

    int_cut = (sum(1 - v for v in var_value_is_one) +
               sum(v for v in var_value_is_zero)) >= 1

    if len(disjuncts) > 0:
        idx = len(target_model_util_block.no_good_disjunctions)
        target_model_util_block.no_good_disjunctions[idx] = [
            [disj] for disj in disjuncts] + [[int_cut]]
        config.logger.debug('Adding no-good disjunction: %s' %
                            _disjunction_to_str(
                                target_model_util_block.no_good_disjunctions[
                                    idx]))
        # transform it
        TransformationFactory(config.master_problem_transformation).apply_to(
            target_model_util_block,
            targets=[target_model_util_block.no_good_disjunctions[idx]])
    else:
        config.logger.debug('Adding no-good cut: %s' % int_cut)
        # Exclude the current binary combination
        target_model_util_block.no_good_cuts.add(expr=int_cut)

def _disjunction_to_str(disjunction):
    pretty = []
    for disjunct in disjunction.disjuncts:
        exprs = []
        for cons in disjunct.component_data_objects(Constraint, active=True,
                                                    descend_into=Block):
            exprs.append(str(cons.expr))
        pretty.append("[%s]" % ", ".join(exprs))
    return " v ".join(pretty)<|MERGE_RESOLUTION|>--- conflicted
+++ resolved
@@ -1,12 +1,8 @@
 #  ___________________________________________________________________________
 #
 #  Pyomo: Python Optimization Modeling Objects
-<<<<<<< HEAD
-#  Copyright 2017 National Technology and Engineering Solutions of Sandia, LLC
-=======
 #  Copyright (c) 2008-2022
 #  National Technology and Engineering Solutions of Sandia, LLC
->>>>>>> b7650aa6
 #  Under the terms of Contract DE-NA0003525 with National Technology and
 #  Engineering Solutions of Sandia, LLC, the U.S. Government retains certain
 #  rights in this software.
