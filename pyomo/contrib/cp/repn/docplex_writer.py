#  ___________________________________________________________________________
#
#  Pyomo: Python Optimization Modeling Objects
#  Copyright (c) 2008-2024
#  National Technology and Engineering Solutions of Sandia, LLC
#  Under the terms of Contract DE-NA0003525 with National Technology and
#  Engineering Solutions of Sandia, LLC, the U.S. Government retains certain
#  rights in this software.
#  This software is distributed under the 3-clause BSD License.
#  ___________________________________________________________________________

from pyomo.common.dependencies import attempt_import

import itertools
import logging
from operator import attrgetter

from pyomo.common import DeveloperError
from pyomo.common.config import ConfigDict, ConfigValue
from pyomo.common.collections import ComponentMap
from pyomo.common.fileutils import Executable

from pyomo.contrib.cp import IntervalVar
from pyomo.contrib.cp.interval_var import (
    IntervalVarStartTime,
    IntervalVarEndTime,
    IntervalVarPresence,
    IntervalVarLength,
    ScalarIntervalVar,
    IntervalVarData,
    IndexedIntervalVar,
)
from pyomo.contrib.cp.sequence_var import (
    SequenceVar,
    ScalarSequenceVar,
    _SequenceVarData,
)
from pyomo.contrib.cp.scheduling_expr.scheduling_logic import (
    AlternativeExpression,
    SpanExpression,
    SynchronizeExpression,
)
from pyomo.contrib.cp.scheduling_expr.precedence_expressions import (
    BeforeExpression,
    AtExpression,
)
from pyomo.contrib.cp.scheduling_expr.sequence_expressions import (
    NoOverlapExpression,
    FirstInSequenceExpression,
    LastInSequenceExpression,
    BeforeInSequenceExpression,
    PredecessorToExpression,
)
from pyomo.contrib.cp.scheduling_expr.step_function_expressions import (
    AlwaysIn,
    StepAt,
    StepAtStart,
    StepAtEnd,
    Pulse,
    CumulativeFunction,
    NegatedStepFunction,
)

from pyomo.core.base import (
    minimize,
    maximize,
    SortComponents,
    Block,
    Objective,
    Constraint,
    Var,
    Param,
    BooleanVar,
    LogicalConstraint,
    Suffix,
    value,
)
from pyomo.core.base.boolean_var import (
    ScalarBooleanVar,
    BooleanVarData,
    IndexedBooleanVar,
)
<<<<<<< HEAD
from pyomo.core.base.expression import _GeneralExpressionData, ScalarExpression
from pyomo.core.base.param import IndexedParam, ScalarParam, _ParamData
from pyomo.core.base.var import ScalarVar, _GeneralVarData, IndexedVar
=======
from pyomo.core.base.expression import ScalarExpression, ExpressionData
from pyomo.core.base.param import IndexedParam, ScalarParam, ParamData
from pyomo.core.base.var import ScalarVar, VarData, IndexedVar
>>>>>>> 6393961f
import pyomo.core.expr as EXPR
from pyomo.core.expr.visitor import StreamBasedExpressionVisitor, identify_variables
from pyomo.core.base import Set, RangeSet
from pyomo.core.base.set import SetProduct
from pyomo.repn.util import ExitNodeDispatcher
from pyomo.opt import WriterFactory, SolverFactory, TerminationCondition, SolverResults

### FIXME: Remove the following as soon as non-active components no
### longer report active==True
from pyomo.network import Port

###


def _finalize_docplex(module, available):
    if not available:
        return
    _deferred_element_getattr_dispatcher['start_time'] = module.start_of
    _deferred_element_getattr_dispatcher['end_time'] = module.end_of
    _deferred_element_getattr_dispatcher['length'] = module.length_of
    _deferred_element_getattr_dispatcher['is_present'] = module.presence_of

    # Scheduling dispatchers
    _before_dispatchers[_START_TIME, _START_TIME] = module.start_before_start
    _before_dispatchers[_START_TIME, _END_TIME] = module.start_before_end
    _before_dispatchers[_END_TIME, _START_TIME] = module.end_before_start
    _before_dispatchers[_END_TIME, _END_TIME] = module.end_before_end

    _at_dispatchers[_START_TIME, _START_TIME] = module.start_at_start
    _at_dispatchers[_START_TIME, _END_TIME] = module.start_at_end
    _at_dispatchers[_END_TIME, _START_TIME] = module.end_at_start
    _at_dispatchers[_END_TIME, _END_TIME] = module.end_at_end

    _time_point_dispatchers[_START_TIME] = module.start_of
    _time_point_dispatchers[_END_TIME] = module.end_of


cp, docplex_available = attempt_import('docplex.cp.model', callback=_finalize_docplex)
cp_solver, docplex_available = attempt_import('docplex.cp.solver')

logger = logging.getLogger('pyomo.contrib.cp')


# These are things that don't need special handling:
class _GENERAL(object):
    pass


# These are operations that need to be deferred sometimes, usually because of
# indirection:
class _START_TIME(object):
    pass


class _END_TIME(object):
    pass


class _DEFERRED_ELEMENT_CONSTRAINT(object):
    pass


class _ELEMENT_CONSTRAINT(object):
    pass


class _DEFERRED_BEFORE(object):
    pass


class _DEFERRED_AFTER(object):
    pass


class _DEFERRED_AT(object):
    pass


class _BEFORE(object):
    pass


class _AT(object):
    pass


class _IMPLIES(object):
    pass


class _LAND(object):
    pass


class _LOR(object):
    pass


class _XOR(object):
    pass


class _EQUIVALENT_TO(object):
    pass


def _check_var_domain(visitor, node, var):
    if not var.domain.isdiscrete():
        # Note: in the context of the current writer, this should be unreachable
        # because we can't handle non-discrete variables at all, so there will
        # already be errors handling the children of this expression.
        raise ValueError(
            "Variable indirection '%s' contains argument '%s', "
            "which is not a discrete variable" % (node, var)
        )
    bnds = var.bounds
    if None in bnds:
        raise ValueError(
            "Variable indirection '%s' contains argument '%s', "
            "which is not restricted to a finite discrete domain" % (node, var)
        )
    return var.domain & RangeSet(*bnds)


def _handle_getitem(visitor, node, *data):
    # First we need to determine the range for each of the the
    # arguments.  They can be:
    #
    #  - simple values
    #  - docplex integer variables
    #  - docplex integer expressions
    arg_domain = []
    arg_scale = []
    expr = 0
    mult = 1
    # Note: skipping the first argument: that should be the IndexedComponent
    for i, arg in enumerate(data[1:]):
        if arg[1].__class__ in EXPR.native_types:
            arg_set = Set(initialize=[arg[1]])
            arg_set.construct()
            arg_domain.append(arg_set)
            arg_scale.append(None)
        elif node.arg(i + 1).is_expression_type():
            # This argument is an expression.  It could be any
            # combination of any number of integer variables, as long as
            # the resulting expression is still an IntExpression.  We
            # can't really rely on FBBT here, because we need to know
            # that the expression returns values in a regular domain
            # (i.e., the set of possible values has to have a start,
            # end, and finite, regular step).
            #
            # We will brute force it: go through every combination of
            # every variable and record the resulting expression value.
            arg_expr = node.arg(i + 1)
            var_list = list(identify_variables(arg_expr, include_fixed=False))
            var_domain = [list(_check_var_domain(visitor, node, v)) for v in var_list]
            arg_vals = set()
            for var_vals in itertools.product(*var_domain):
                for v, val in zip(var_list, var_vals):
                    v.set_value(val)
                arg_vals.add(arg_expr())
            # Now that we have all the values that define the domain of
            # the result of the expression, stick them into a set and
            # rely on the Set infrastructure to calculate (and verify)
            # the interval.
            arg_set = Set(initialize=sorted(arg_vals))
            arg_set.construct()
            interval = arg_set.get_interval()
            if not interval[2]:
                raise ValueError(
                    "Variable indirection '%s' contains argument expression "
                    "'%s' that does not evaluate to a simple discrete set"
                    % (node, arg_expr)
                )
            arg_domain.append(arg_set)
            arg_scale.append(interval)
        else:
            # This had better be a simple variable over a regular
            # discrete domain.  When we add support for categorical
            # variables, we will need to ensure that the categoricals
            # have already been converted to simple integer domains by
            # this point.
            var = node.arg(i + 1)
            arg_domain.append(_check_var_domain(visitor, node, var))
            arg_scale.append(arg_domain[-1].get_interval())
        # Build the expression that maps arguments to GetItem() to a
        # position in the elements list
        if arg_scale[-1] is not None:
            _min, _max, _step = arg_scale[-1]
            # ESJ: Have to use integer division here because otherwise, later,
            # when we construct the element constraint, docplex won't believe
            # the index is an integer expression.
            if _step is None:
                raise ValueError(
                    "Variable indirection '%s' is over a discrete domain "
                    "without a constant step size. This is not supported." % node
                )
            expr += mult * (arg[1] - _min) // _step
            # This could be (_max - _min) // _step + 1, but that assumes
            # that the set correctly collapsed the bounds and that the
            # lower and upper bounds were part of the step.  That
            # *should* be the case for Set, but I am suffering from a
            # crisis of confidence at the moment.
            mult *= len(arg_domain[-1])
    # Get the list of all elements selectable by the argument
    # expression(s); fill in new variables for any indices allowable by
    # the argument expression(s) but not present in the IndexedComponent
    # indexing set.
    elements = []
    for idx in SetProduct(*arg_domain):
        try:
            idx = idx if len(idx) > 1 else idx[0]
            elements.append(data[0][1][idx])
        except KeyError:
            raise ValueError(
                "Variable indirection '%s' permits an index '%s' "
                "that is not a valid key. In CP Optimizer, this is a "
                "structural infeasibility." % (node, idx)
            )
            # NOTE: If we thought it was the right thing to do in the future, we
            # could fill in with a bogus variable and add a constraint
            # disallowing it from being selected
    try:
        return (_ELEMENT_CONSTRAINT, cp.element(elements, expr))
    except AssertionError:
        return (_DEFERRED_ELEMENT_CONSTRAINT, (elements, expr))


_element_constraint_attr_dispatcher = {
    'before': _DEFERRED_BEFORE,
    'after': _DEFERRED_AFTER,
    'at': _DEFERRED_AT,
    'implies': _IMPLIES,
    'land': _LAND,
    'lor': _LOR,
    'xor': _XOR,
    'equivalent_to': _EQUIVALENT_TO,
}
# This will get populated when cp is finally imported
_deferred_element_getattr_dispatcher = {}


def _handle_getattr(visitor, node, obj, attr):
    # We either end up here because we do not yet know the list of variables to
    # make an element constraint (the first case) or because we are asking for
    # an attribute on something with indirection, so at this point we *have* a
    # constructed element constraint (the second case).
    if obj[0] is _DEFERRED_ELEMENT_CONSTRAINT:
        # then obj[1] is a list of cp thingies that we need to get the attr on,
        # and then at the end we need to make the element constraint we couldn't
        # make before.
        try:
            ans = list(map(_deferred_element_getattr_dispatcher[attr[1]], obj[1][0]))
        except KeyError:
            logger.error("Unrecognized attribute in GetAttrExpression: %s." % attr[1])
            raise
        return (_ELEMENT_CONSTRAINT, cp.element(array=ans, index=obj[1][1]))
    elif obj[0] is _ELEMENT_CONSTRAINT:
        try:
            return (_element_constraint_attr_dispatcher[attr[1]], obj)
        except KeyError:
            logger.error(
                "Unrecognized attribute in GetAttrExpression:"
                "%s. Found for object: %s" % (attr[1], obj[1])
            )
            raise
    else:
        raise DeveloperError(
            "Unrecognized argument type '%s' to getattr dispatcher." % obj[0]
        )


def _before_boolean_var(visitor, child):
    _id = id(child)
    if _id not in visitor.var_map:
        if child.fixed:
            return False, (_GENERAL, child.value)
        nm = child.name if visitor.symbolic_solver_labels else None
        # Sorry, universe, but docplex doesn't know the difference between
        # Boolean and Binary...
        cpx_var = cp.binary_var(name=nm)
        # Because I want to pretend the world is sane from here on out, we will
        # return a Boolean expression (in docplex land) so this can be used as
        # an argument to logical expressions later
        visitor.var_map[_id] = cpx_var == 1
        visitor.pyomo_to_docplex[child] = cpx_var
    return False, (_GENERAL, visitor.var_map[_id])


def _before_indexed_boolean_var(visitor, child):
    cpx_vars = {}
    for i, v in child.items():
        if v.fixed:
            cpx_vars[i] = v.value
            continue
        cpx_var = cp.binary_var(name=v.name if visitor.symbolic_solver_labels else None)
        visitor.cpx.add(cpx_var)
        visitor.var_map[id(v)] = cpx_var == 1
        visitor.pyomo_to_docplex[v] = cpx_var
        cpx_vars[i] = cpx_var == 1
    return False, (_GENERAL, cpx_vars)


def _before_param(visitor, child):
    return False, (_GENERAL, value(child))


def _before_indexed_param(visitor, child):
    return False, (_GENERAL, {idx: value(p) for idx, p in child.items()})


def _create_docplex_var(pyomo_var, name=None):
    if pyomo_var.is_binary():
        return cp.binary_var(name=name)
    elif pyomo_var.is_integer():
        return cp.integer_var(
            min=pyomo_var.bounds[0], max=pyomo_var.bounds[1], name=name
        )
    elif pyomo_var.domain.isdiscrete():
        if pyomo_var.domain.isfinite():
            return cp.integer_var(domain=[d for d in pyomo_var.domain], name=name)
        else:
            # If we ever want to handle this case, I think we might be able to
            # make a normal integer var and then constrain it into the
            # domain. But no reason to go to the effort for now because I don't
            # know if the solver can even work with such a var.
            raise ValueError(
                "The LogicalToDoCplex writer does not support "
                "infinite discrete domains. Cannot write "
                "Var '%s' with domain '%s'" % (pyomo_var.name, pyomo_var.domain)
            )
    else:
        raise ValueError(
            "The LogicalToDoCplex writer can only support "
            "integer- or Boolean-valued variables. Cannot "
            "write Var '%s' with domain '%s'" % (pyomo_var.name, pyomo_var.domain)
        )


def _before_var(visitor, child):
    _id = id(child)
    if _id not in visitor.var_map:
        if child.fixed:
            return False, (_GENERAL, child.value)
        cpx_var = _create_docplex_var(
            child, name=child.name if visitor.symbolic_solver_labels else None
        )
        visitor.cpx.add(cpx_var)
        visitor.var_map[_id] = cpx_var
        visitor.pyomo_to_docplex[child] = cpx_var
    return False, (_GENERAL, visitor.var_map[_id])


def _before_indexed_var(visitor, child):
    cpx_vars = {}
    for i, v in child.items():
        cpx_var = _create_docplex_var(
            v, name=v.name if visitor.symbolic_solver_labels else None
        )
        visitor.cpx.add(cpx_var)
        visitor.var_map[id(v)] = cpx_var
        visitor.pyomo_to_docplex[v] = cpx_var
        cpx_vars[i] = cpx_var
    return False, (_GENERAL, cpx_vars)


def _handle_named_expression_node(visitor, node, expr):
    visitor._named_expressions[id(node)] = expr[1]
    return expr


def _before_named_expression(visitor, child):
    _id = id(child)
    if _id not in visitor._named_expressions:
        return True, None
    return False, (_GENERAL, visitor._named_expressions[_id])


def _create_docplex_interval_var(visitor, interval_var):
    # Create a new docplex interval var and then figure out all the info that
    # gets stored on it
    nm = interval_var.name if visitor.symbolic_solver_labels else None
    cpx_interval_var = cp.interval_var(name=nm)
    visitor.var_map[id(interval_var)] = cpx_interval_var
    visitor.pyomo_to_docplex[interval_var] = cpx_interval_var

    # Figure out if it exists
    if interval_var.is_present.fixed and not interval_var.is_present.value:
        # Someone has fixed that this will not get scheduled.
        cpx_interval_var.set_absent()
    elif interval_var.optional:
        cpx_interval_var.set_optional()
    else:
        cpx_interval_var.set_present()

    # Figure out constraints on its length
    length = interval_var.length
    if length.fixed:
        cpx_interval_var.set_length(length.value)
    if length.lb is not None:
        cpx_interval_var.set_length_min(length.lb)
    if length.ub is not None:
        cpx_interval_var.set_length_max(length.ub)

    # Figure out constraints on start time
    start_time = interval_var.start_time
    if start_time.fixed:
        cpx_interval_var.set_start(start_time.value)
    else:
        if start_time.lb is not None:
            cpx_interval_var.set_start_min(start_time.lb)
        if start_time.ub is not None:
            cpx_interval_var.set_start_max(start_time.ub)

    # Figure out constraints on end time
    end_time = interval_var.end_time
    if end_time.fixed:
        cpx_interval_var.set_end(end_time.value)
    else:
        if end_time.lb is not None:
            cpx_interval_var.set_end_min(end_time.lb)
        if end_time.ub is not None:
            cpx_interval_var.set_end_max(end_time.ub)

    return cpx_interval_var


def _create_docplex_sequence_var(visitor, sequence_var):
    nm = sequence_var.name if visitor.symbolic_solver_labels else None

    cpx_seq_var = cp.sequence_var(
        name=nm,
        vars=[
            _get_docplex_interval_var(visitor, v) for v in sequence_var.interval_vars
        ],
    )
    visitor.var_map[id(sequence_var)] = cpx_seq_var
    return cpx_seq_var


def _get_docplex_interval_var(visitor, interval_var):
    # We might already have the interval_var and just need to retrieve it
    if id(interval_var) in visitor.var_map:
        cpx_interval_var = visitor.var_map[id(interval_var)]
    else:
        cpx_interval_var = _create_docplex_interval_var(visitor, interval_var)
        visitor.cpx.add(cpx_interval_var)
    return cpx_interval_var


def _get_docplex_sequence_var(visitor, sequence_var):
    if id(sequence_var) in visitor.var_map:
        cpx_seq_var = visitor.var_map[id(sequence_var)]
    else:
        cpx_seq_var = _create_docplex_sequence_var(visitor, sequence_var)
        visitor.cpx.add(cpx_seq_var)
    return cpx_seq_var


def _before_sequence_var(visitor, child):
    _id = id(child)
    if _id not in visitor.var_map:
        cpx_seq_var = _get_docplex_sequence_var(visitor, child)
        visitor.var_map[_id] = cpx_seq_var
        visitor.pyomo_to_docplex[child] = cpx_seq_var

    return False, (_GENERAL, visitor.var_map[_id])


def _before_interval_var(visitor, child):
    _id = id(child)
    if _id not in visitor.var_map:
        cpx_interval_var = _get_docplex_interval_var(visitor, child)
        visitor.var_map[_id] = cpx_interval_var
        visitor.pyomo_to_docplex[child] = cpx_interval_var

    return False, (_GENERAL, visitor.var_map[_id])


def _before_indexed_interval_var(visitor, child):
    cpx_vars = {}
    for i, v in child.items():
        cpx_interval_var = _get_docplex_interval_var(visitor, v)
        visitor.var_map[id(v)] = cpx_interval_var
        visitor.pyomo_to_docplex[v] = cpx_interval_var
        cpx_vars[i] = cpx_interval_var
    return False, (_GENERAL, cpx_vars)


def _before_interval_var_start_time(visitor, child):
    _id = id(child)
    interval_var = child.get_associated_interval_var()
    if _id not in visitor.var_map:
        cpx_interval_var = _get_docplex_interval_var(visitor, interval_var)

    return False, (_START_TIME, visitor.var_map[id(interval_var)])


def _before_interval_var_end_time(visitor, child):
    _id = id(child)
    interval_var = child.get_associated_interval_var()
    if _id not in visitor.var_map:
        cpx_interval_var = _get_docplex_interval_var(visitor, interval_var)

    return False, (_END_TIME, visitor.var_map[id(interval_var)])


def _before_interval_var_length(visitor, child):
    _id = id(child)
    if _id not in visitor.var_map:
        interval_var = child.get_associated_interval_var()
        cpx_interval_var = _get_docplex_interval_var(visitor, interval_var)

        visitor.var_map[_id] = cp.length_of(cpx_interval_var)
    # There aren't any special types of constraints involving the length, so we
    # just treat this expression as if it's a normal variable.
    return False, (_GENERAL, visitor.var_map[_id])


def _before_interval_var_presence(visitor, child):
    _id = id(child)
    if _id not in visitor.var_map:
        interval_var = child.get_associated_interval_var()
        cpx_interval_var = _get_docplex_interval_var(visitor, interval_var)

        visitor.var_map[_id] = cp.presence_of(cpx_interval_var)
    # There aren't any special types of constraints involving the presence, so
    # we just treat this expression as if it's a normal variable.
    return False, (_GENERAL, visitor.var_map[_id])


def _handle_step_at_node(visitor, node):
    return False, (_GENERAL, cp.step_at(node._time, node._height))


def _handle_step_at_start_node(visitor, node):
    cpx_var = _get_docplex_interval_var(visitor, node._time)
    return False, (_GENERAL, cp.step_at_start(cpx_var, node._height))


def _handle_step_at_end_node(visitor, node):
    cpx_var = _get_docplex_interval_var(visitor, node._time)
    return False, (_GENERAL, cp.step_at_end(cpx_var, node._height))


def _handle_pulse_node(visitor, node):
    cpx_var = _get_docplex_interval_var(visitor, node._interval_var)
    return False, (_GENERAL, cp.pulse(cpx_var, node._height))


def _handle_negated_step_function_node(visitor, node):
    return _step_function_handles[node.args[0].__class__](visitor, node.args[0])


def _handle_cumulative_function(visitor, node):
    expr = 0
    for arg in node.args:
        if arg.__class__ is NegatedStepFunction:
            expr -= _handle_negated_step_function_node(visitor, arg)[1][1]
        else:
            expr += _step_function_handles[arg.__class__](visitor, arg)[1][1]

    return False, (_GENERAL, expr)


_step_function_handles = {
    StepAt: _handle_step_at_node,
    StepAtStart: _handle_step_at_start_node,
    StepAtEnd: _handle_step_at_end_node,
    Pulse: _handle_pulse_node,
    CumulativeFunction: _handle_cumulative_function,
    NegatedStepFunction: _handle_negated_step_function_node,
}
step_func_expression_types = _step_function_handles.keys()

##
# Algebraic expressions
##


def _get_int_valued_expr(arg):
    if arg[0] in {_GENERAL, _ELEMENT_CONSTRAINT}:
        return arg[1]
    elif arg[0] is _START_TIME:
        return cp.start_of(arg[1])
    elif arg[0] is _END_TIME:
        return cp.end_of(arg[1])
    else:
        raise DeveloperError(
            "Attempting to get a docplex integer-valued "
            "expression from object in class %s" % str(arg[0])
        )


def _get_bool_valued_expr(arg):
    if arg[0] is _GENERAL:
        return arg[1]
    elif arg[0] is _ELEMENT_CONSTRAINT:
        # docplex doesn't bother to check if 'element' expressions are integer-
        # or boolean-valued: they just complain if you use them in a boolean
        # context. So if we are about to use one that way, we set it equivalent
        # to True so that it will be boolean-valued according to docplex's
        # idiosyncrasies.
        return arg[1] == True
    elif arg[0] is _BEFORE:
        # We're using a start-before-start or its ilk in a boolean-valued
        # context. docplex doesn't believe these things are boolean-valued, so
        # we have to convert to the inequality version:
        (lhs, rhs) = arg[2]
        return _handle_inequality_node(None, None, lhs, rhs)[1]
    elif arg[0] is _AT:
        # Same as above, but now we need an equality node
        (lhs, rhs) = arg[2]
        return _handle_equality_node(None, None, lhs, rhs)[1]
    else:
        raise DeveloperError(
            "Attempting to get a docplex Boolean-valued "
            "expression from object in class %s" % str(arg[0])
        )


def _handle_monomial_expr(visitor, node, arg1, arg2):
    # Monomial terms show up a lot.  This handles some common
    # simplifications (necessary in part for the unit tests)
    if arg2[1].__class__ in EXPR.native_types:
        return _GENERAL, arg1[1] * arg2[1]
    elif arg1[1].__class__ in EXPR.native_types and arg1[1] == 1:
        return arg2
    return (_GENERAL, cp.times(_get_int_valued_expr(arg1), _get_int_valued_expr(arg2)))


def _handle_sum_node(visitor, node, *args):
    return (
        _GENERAL,
        sum(
            (_get_int_valued_expr(arg) for arg in args[1:]),
            _get_int_valued_expr(args[0]),
        ),
    )


def _handle_negation_node(visitor, node, arg1):
    return (_GENERAL, cp.times(-1, _get_int_valued_expr(arg1)))


def _handle_product_node(visitor, node, arg1, arg2):
    return (_GENERAL, cp.times(_get_int_valued_expr(arg1), _get_int_valued_expr(arg2)))


def _handle_division_node(visitor, node, arg1, arg2):
    return (
        _GENERAL,
        cp.float_div(_get_int_valued_expr(arg1), _get_int_valued_expr(arg2)),
    )


def _handle_pow_node(visitor, node, arg1, arg2):
    return (_GENERAL, cp.power(_get_int_valued_expr(arg1), _get_int_valued_expr(arg2)))


def _handle_abs_node(visitor, node, arg1):
    return (_GENERAL, cp.abs(_get_int_valued_expr(arg1)))


def _handle_min_node(visitor, node, *args):
    return (_GENERAL, cp.min((_get_int_valued_expr(arg) for arg in args)))


def _handle_max_node(visitor, node, *args):
    return (_GENERAL, cp.max((_get_int_valued_expr(arg) for arg in args)))


##
# Relational expressions
##


def _handle_equality_node(visitor, node, arg1, arg2):
    return (_GENERAL, cp.equal(_get_int_valued_expr(arg1), _get_int_valued_expr(arg2)))


def _handle_inequality_node(visitor, node, arg1, arg2):
    return (
        _GENERAL,
        cp.less_or_equal(_get_int_valued_expr(arg1), _get_int_valued_expr(arg2)),
    )


def _handle_ranged_inequality_node(visitor, node, arg1, arg2, arg3):
    return (
        _GENERAL,
        cp.range(
            _get_int_valued_expr(arg2),
            lb=_get_int_valued_expr(arg1),
            ub=_get_int_valued_expr(arg3),
        ),
    )


def _handle_not_equal_node(visitor, node, arg1, arg2):
    return (_GENERAL, cp.diff(_get_int_valued_expr(arg1), _get_int_valued_expr(arg2)))


##
# Logical expressions
##


def _handle_and_node(visitor, node, *args):
    return (_GENERAL, cp.logical_and((_get_bool_valued_expr(arg) for arg in args)))


def _handle_or_node(visitor, node, *args):
    return (_GENERAL, cp.logical_or((_get_bool_valued_expr(arg) for arg in args)))


def _handle_xor_node(visitor, node, arg1, arg2):
    return (
        _GENERAL,
        cp.equal(
            cp.count([_get_bool_valued_expr(arg1), _get_bool_valued_expr(arg2)], 1), 1
        ),
    )


def _handle_not_node(visitor, node, arg):
    return (_GENERAL, cp.logical_not(_get_bool_valued_expr(arg)))


def _handle_equivalence_node(visitor, node, arg1, arg2):
    return (
        _GENERAL,
        cp.equal(_get_bool_valued_expr(arg1), _get_bool_valued_expr(arg2)),
    )


def _handle_implication_node(visitor, node, arg1, arg2):
    return (
        _GENERAL,
        cp.if_then(_get_bool_valued_expr(arg1), _get_bool_valued_expr(arg2)),
    )


def _handle_exactly_node(visitor, node, *args):
    return (
        _GENERAL,
        cp.equal(
            cp.count((_get_bool_valued_expr(arg) for arg in args[1:]), 1),
            _get_int_valued_expr(args[0]),
        ),
    )


def _handle_at_most_node(visitor, node, *args):
    return (
        _GENERAL,
        cp.less_or_equal(
            cp.count((_get_bool_valued_expr(arg) for arg in args[1:]), 1),
            _get_int_valued_expr(args[0]),
        ),
    )


def _handle_at_least_node(visitor, node, *args):
    return (
        _GENERAL,
        cp.greater_or_equal(
            cp.count((_get_bool_valued_expr(arg) for arg in args[1:]), 1),
            _get_int_valued_expr(args[0]),
        ),
    )


def _handle_all_diff_node(visitor, node, *args):
    return (_GENERAL, cp.all_diff(_get_int_valued_expr(arg) for arg in args))


def _handle_count_if_node(visitor, node, *args):
    return (_GENERAL, cp.count((_get_bool_valued_expr(arg) for arg in args), 1))


## CallExpression handllers


def _before_call_dispatcher(visitor, node, *args):
    if len(args) == 2:
        return _handle_inequality_node(visitor, node, args[0], args[1])
    else:  # a delay is also specified
        lhs = _handle_sum_node(visitor, node, args[0], args[2])
        return _handle_inequality_node(visitor, node, lhs, args[1])


def _after_call_dispatcher(visitor, node, *args):
    if len(args) == 2:
        return _handle_inequality_node(visitor, node, args[1], args[0])
    else:  # delay is also specified
        lhs = _handle_sum_node(visitor, node, args[1], args[2])
        return _handle_inequality_node(visitor, node, lhs, args[0])


def _at_call_dispatcher(visitor, node, *args):
    if len(args) == 2:
        return _handle_equality_node(visitor, node, args[0], args[1])
    else:  # a delay is also specified
        rhs = _handle_sum_node(visitor, node, args[1], args[2])
        return _handle_equality_node(visitor, node, args[0], rhs)


_call_dispatchers = {
    _DEFERRED_BEFORE: _before_call_dispatcher,
    _DEFERRED_AFTER: _after_call_dispatcher,
    _DEFERRED_AT: _at_call_dispatcher,
    _IMPLIES: _handle_implication_node,
    _LAND: _handle_and_node,
    _LOR: _handle_or_node,
    _XOR: _handle_xor_node,
    _EQUIVALENT_TO: _handle_equivalence_node,
}


def _handle_call(visitor, node, *args):
    return _call_dispatchers[args[0][0]](visitor, node, args[0][1], *args[1:])


##
# Scheduling
##

# This will get populated when cp is finally imported
_before_dispatchers = {}
_at_dispatchers = {}
_time_point_dispatchers = {_GENERAL: lambda x: x, _ELEMENT_CONSTRAINT: lambda x: x}

_non_precedence_types = {_GENERAL, _ELEMENT_CONSTRAINT}


def _handle_before_expression_node(visitor, node, time1, time2, delay):
    t1 = (_GENERAL, _time_point_dispatchers[time1[0]](time1[1]))
    t2 = (_GENERAL, _time_point_dispatchers[time2[0]](time2[1]))
    lhs = _handle_sum_node(visitor, None, t1, delay)
    if time1[0] in _non_precedence_types or time2[0] in _non_precedence_types:
        # we already know we can't use a start_before_start function or its ilk:
        # Just build the correct inequality.
        return _handle_inequality_node(visitor, None, lhs, t2)

    # If this turns out to be the root, we can use the second return, but we
    # also pass the args for the inequality expression in case we use this in a
    # boolean-valued context.
    return (
        _BEFORE,
        _before_dispatchers[time1[0], time2[0]](time1[1], time2[1], delay[1]),
        (lhs, t2),
    )


def _handle_at_expression_node(visitor, node, time1, time2, delay):
    t1 = (_GENERAL, _time_point_dispatchers[time1[0]](time1[1]))
    t2 = (_GENERAL, _time_point_dispatchers[time2[0]](time2[1]))
    lhs = _handle_sum_node(visitor, None, t1, delay)
    if time1[0] in _non_precedence_types or time2[0] in _non_precedence_types:
        # we can't use a start_before_start function or its ilk: Just build the
        # correct inequality.
        return _handle_equality_node(visitor, None, lhs, t2)

    return (
        _AT,
        _at_dispatchers[time1[0], time2[0]](time1[1], time2[1], delay[1]),
        (lhs, t2),
    )


def _handle_always_in_node(visitor, node, cumul_func, lb, ub, start, end):
    return (
        _GENERAL,
        cp.always_in(cumul_func[1], interval=(start[1], end[1]), min=lb[1], max=ub[1]),
    )


def _handle_no_overlap_expression_node(visitor, node, seq_var):
    return _GENERAL, cp.no_overlap(seq_var[1])


def _handle_first_in_sequence_expression_node(visitor, node, interval_var, seq_var):
    return _GENERAL, cp.first(seq_var[1], interval_var[1])


def _handle_last_in_sequence_expression_node(visitor, node, interval_var, seq_var):
    return _GENERAL, cp.last(seq_var[1], interval_var[1])


def _handle_before_in_sequence_expression_node(
    visitor, node, before_var, after_var, seq_var
):
    return _GENERAL, cp.before(seq_var[1], before_var[1], after_var[1])


def _handle_predecessor_to_expression_node(
    visitor, node, before_var, after_var, seq_var
):
    return _GENERAL, cp.previous(seq_var[1], before_var[1], after_var[1])


def _handle_span_expression_node(visitor, node, *args):
    return _GENERAL, cp.span(args[0][1], [arg[1] for arg in args[1:]])


def _handle_alternative_expression_node(visitor, node, *args):
    return _GENERAL, cp.alternative(args[0][1], [arg[1] for arg in args[1:]])


def _handle_synchronize_expression_node(visitor, node, *args):
    return _GENERAL, cp.synchronize(args[0][1], [arg[1] for arg in args[1:]])


_operator_handles = {
    EXPR.GetItemExpression: _handle_getitem,
    EXPR.GetAttrExpression: _handle_getattr,
    EXPR.CallExpression: _handle_call,
    EXPR.NegationExpression: _handle_negation_node,
    EXPR.ProductExpression: _handle_product_node,
    EXPR.DivisionExpression: _handle_division_node,
    EXPR.PowExpression: _handle_pow_node,
    EXPR.AbsExpression: _handle_abs_node,
    EXPR.MonomialTermExpression: _handle_monomial_expr,
    EXPR.SumExpression: _handle_sum_node,
    EXPR.MinExpression: _handle_min_node,
    EXPR.MaxExpression: _handle_max_node,
    EXPR.NotExpression: _handle_not_node,
    EXPR.EquivalenceExpression: _handle_equivalence_node,
    EXPR.ImplicationExpression: _handle_implication_node,
    EXPR.AndExpression: _handle_and_node,
    EXPR.OrExpression: _handle_or_node,
    EXPR.XorExpression: _handle_xor_node,
    EXPR.ExactlyExpression: _handle_exactly_node,
    EXPR.AtMostExpression: _handle_at_most_node,
    EXPR.AtLeastExpression: _handle_at_least_node,
    EXPR.AllDifferentExpression: _handle_all_diff_node,
    EXPR.CountIfExpression: _handle_count_if_node,
    EXPR.EqualityExpression: _handle_equality_node,
    EXPR.NotEqualExpression: _handle_not_equal_node,
    EXPR.InequalityExpression: _handle_inequality_node,
    EXPR.RangedExpression: _handle_ranged_inequality_node,
    BeforeExpression: _handle_before_expression_node,
    AtExpression: _handle_at_expression_node,
    AlwaysIn: _handle_always_in_node,
    _GeneralExpressionData: _handle_named_expression_node,
    ScalarExpression: _handle_named_expression_node,
    NoOverlapExpression: _handle_no_overlap_expression_node,
    FirstInSequenceExpression: _handle_first_in_sequence_expression_node,
    LastInSequenceExpression: _handle_last_in_sequence_expression_node,
    BeforeInSequenceExpression: _handle_before_in_sequence_expression_node,
    PredecessorToExpression: _handle_predecessor_to_expression_node,
    SpanExpression: _handle_span_expression_node,
    AlternativeExpression: _handle_alternative_expression_node,
    SynchronizeExpression: _handle_synchronize_expression_node,
}


class LogicalToDoCplex(StreamBasedExpressionVisitor):
<<<<<<< HEAD
    exit_node_dispatcher = ExitNodeDispatcher(_operator_handles)
    # NOTE: Because of indirection, we can encounter indexed Params and Vars in
    # expressions
=======
    _operator_handles = {
        EXPR.GetItemExpression: _handle_getitem,
        EXPR.Structural_GetItemExpression: _handle_getitem,
        EXPR.Numeric_GetItemExpression: _handle_getitem,
        EXPR.Boolean_GetItemExpression: _handle_getitem,
        EXPR.GetAttrExpression: _handle_getattr,
        EXPR.Structural_GetAttrExpression: _handle_getattr,
        EXPR.Numeric_GetAttrExpression: _handle_getattr,
        EXPR.Boolean_GetAttrExpression: _handle_getattr,
        EXPR.CallExpression: _handle_call,
        EXPR.NegationExpression: _handle_negation_node,
        EXPR.ProductExpression: _handle_product_node,
        EXPR.DivisionExpression: _handle_division_node,
        EXPR.PowExpression: _handle_pow_node,
        EXPR.AbsExpression: _handle_abs_node,
        EXPR.MonomialTermExpression: _handle_monomial_expr,
        EXPR.SumExpression: _handle_sum_node,
        EXPR.LinearExpression: _handle_sum_node,
        EXPR.MinExpression: _handle_min_node,
        EXPR.MaxExpression: _handle_max_node,
        EXPR.NotExpression: _handle_not_node,
        EXPR.EquivalenceExpression: _handle_equivalence_node,
        EXPR.ImplicationExpression: _handle_implication_node,
        EXPR.AndExpression: _handle_and_node,
        EXPR.OrExpression: _handle_or_node,
        EXPR.XorExpression: _handle_xor_node,
        EXPR.ExactlyExpression: _handle_exactly_node,
        EXPR.AtMostExpression: _handle_at_most_node,
        EXPR.AtLeastExpression: _handle_at_least_node,
        EXPR.AllDifferentExpression: _handle_all_diff_node,
        EXPR.CountIfExpression: _handle_count_if_node,
        EXPR.EqualityExpression: _handle_equality_node,
        EXPR.NotEqualExpression: _handle_not_equal_node,
        EXPR.InequalityExpression: _handle_inequality_node,
        EXPR.RangedExpression: _handle_ranged_inequality_node,
        BeforeExpression: _handle_before_expression_node,
        AtExpression: _handle_at_expression_node,
        AlwaysIn: _handle_always_in_node,
        ExpressionData: _handle_named_expression_node,
        ScalarExpression: _handle_named_expression_node,
    }
>>>>>>> 6393961f
    _var_handles = {
        IntervalVarStartTime: _before_interval_var_start_time,
        IntervalVarEndTime: _before_interval_var_end_time,
        IntervalVarLength: _before_interval_var_length,
        IntervalVarPresence: _before_interval_var_presence,
        ScalarIntervalVar: _before_interval_var,
        IntervalVarData: _before_interval_var,
        IndexedIntervalVar: _before_indexed_interval_var,
        ScalarSequenceVar: _before_sequence_var,
        _SequenceVarData: _before_sequence_var,
        ScalarVar: _before_var,
        VarData: _before_var,
        IndexedVar: _before_indexed_var,
        ScalarBooleanVar: _before_boolean_var,
        BooleanVarData: _before_boolean_var,
        IndexedBooleanVar: _before_indexed_boolean_var,
        ExpressionData: _before_named_expression,
        ScalarExpression: _before_named_expression,
        IndexedParam: _before_indexed_param,
        ScalarParam: _before_param,
        ParamData: _before_param,
    }

    def __init__(self, cpx_model, symbolic_solver_labels=False):
        self.cpx = cpx_model
        self.symbolic_solver_labels = symbolic_solver_labels
        self._process_node = self._process_node_bx

        self.var_map = {}
        self._named_expressions = {}
        self.pyomo_to_docplex = ComponentMap()

    def initializeWalker(self, expr):
        expr, src, src_idx = expr
        walk, result = self.beforeChild(None, expr, 0)
        if not walk:
            return False, result
        return True, expr

    def beforeChild(self, node, child, child_idx):
        # Return native types
        if child.__class__ in EXPR.native_types:
            return False, (_GENERAL, child)

        if child.__class__ in step_func_expression_types:
            return _step_function_handles[child.__class__](self, child)

        # Convert Vars Logical vars to docplex equivalents
        if not child.is_expression_type() or child.is_named_expression_type():
            return self._var_handles[child.__class__](self, child)

        return True, None

    def exitNode(self, node, data):
        return self.exit_node_dispatcher[node.__class__](self, node, *data)

    finalizeResult = None


# [ESJ 11/7/22]: TODO: We should revisit this method in the future, as it is not
# very efficient.
def collect_valid_components(model, active=True, sort=None, valid=set(), targets=set()):
    assert active in (True, None)
    unrecognized = {}
    components = {k: [] for k in targets}
    for obj in model.component_data_objects(active=True, descend_into=True, sort=sort):
        # HACK around #3045
        if not hasattr(obj, 'ctype'):
            continue
        ctype = obj.ctype
        if ctype in components:
            components[ctype].append(obj)
        elif ctype not in valid:
            if ctype not in unrecognized:
                unrecognized[ctype] = [obj]
            else:
                unrecognized[ctype].append(obj)

    return components, unrecognized


@WriterFactory.register(
    'docplex_model', 'Generate the corresponding docplex model object'
)
class DocplexWriter(object):
    CONFIG = ConfigDict('docplex_model_writer')
    CONFIG.declare(
        'symbolic_solver_labels',
        ConfigValue(
            default=False,
            domain=bool,
            description='Write Pyomo Var and Constraint names to docplex model',
        ),
    )

    def __init__(self):
        self.config = self.CONFIG()

    def write(self, model, **options):
        config = options.pop('config', self.config)(options)

        components, unknown = collect_valid_components(
            model,
            active=True,
            sort=SortComponents.deterministic,
            valid={
                Block,
                Objective,
                Constraint,
                Var,
                Param,
                BooleanVar,
                LogicalConstraint,
                Suffix,
                # FIXME: Non-active components should not report as Active
                Set,
                RangeSet,
                Port,
            },
            targets={
                Objective,
                Constraint,
                LogicalConstraint,
                IntervalVar,
                SequenceVar,
            },
        )
        if unknown:
            raise ValueError(
                "The model ('%s') contains the following active components "
                "that the docplex writer does not know how to process:\n\t%s"
                % (
                    model.name,
                    "\n\t".join(
                        "%s:\n\t\t%s" % (k, "\n\t\t".join(map(attrgetter('name'), v)))
                        for k, v in unknown.items()
                    ),
                )
            )

        cpx_model = cp.CpoModel()
        visitor = LogicalToDoCplex(
            cpx_model, symbolic_solver_labels=config.symbolic_solver_labels
        )

        active_objs = components[Objective]
        # [ESJ 09/29/22]: TODO: I think that CP Optimizer can support
        # multiple objectives. We should generalize this later, but for
        # now I don't much care.
        if len(active_objs) > 1:
            raise ValueError(
                "More than one active objective defined for "
                "input model '%s': Cannot write to docplex." % model.name
            )
        elif len(active_objs) == 1:
            obj = active_objs[0]
            obj_expr = visitor.walk_expression((obj.expr, obj, 0))
            if obj.sense is minimize:
                cpx_model.add(cp.minimize(obj_expr[1]))
            else:
                cpx_model.add(cp.maximize(obj_expr[1]))

        # No objective is fine too, this is CP afterall...

        # Write algebraic constraints
        for cons in components[Constraint]:
            expr = visitor.walk_expression((cons.body, cons, 0))
            if cons.lower is not None and cons.upper is not None:
                cpx_model.add(cp.range(expr[1], lb=cons.lb, ub=cons.ub))
            elif cons.lower is not None:
                cpx_model.add(cons.lb <= expr[1])
            elif cons.upper is not None:
                cpx_model.add(cons.ub >= expr[1])

        # Write interval vars (these are secretly constraints if they have to be
        # scheduled)
        for var in components[IntervalVar]:
            # we just walk it so it gets added to the model. Note that
            # adding it again here would add it for a second time, so that's
            # why we don't.
            visitor.walk_expression((var, var, 0))

        # Write logical constraints
        for cons in components[LogicalConstraint]:
            expr = visitor.walk_expression((cons.expr, cons, 0))
            if expr[0] is _ELEMENT_CONSTRAINT:
                # Make the expression into a docplex-approved boolean-valued
                # expression, if it turned out that the root of the
                # expression was just an element constraint. (This can
                # happen for something like a constraint that requires that
                # an interval var specified by indirection has to be
                # present.)
                cpx_model.add(expr[1] == True)
            else:
                cpx_model.add(expr[1])

        # That's all, folks.
        return cpx_model, visitor.pyomo_to_docplex


@SolverFactory.register('cp_optimizer', doc='Direct interface to CPLEX CP Optimizer')
class CPOptimizerSolver(object):
    CONFIG = ConfigDict("cp_optimizer_solver")
    CONFIG.declare(
        'symbolic_solver_labels',
        ConfigValue(
            default=False,
            domain=bool,
            description='Write Pyomo Var and Constraint names to docplex model',
        ),
    )
    CONFIG.declare(
        'tee',
        ConfigValue(
            default=False, domain=bool, description="Stream solver output to terminal."
        ),
    )
    CONFIG.declare(
        'options', ConfigValue(default={}, description="Dictionary of solver options.")
    )

    _unrestricted_license = None

    def __init__(self, **kwds):
        self.config = self.CONFIG()
        self.config.set_value(kwds)
        if docplex_available:
            self._solve_status_map = {
                cp.SOLVE_STATUS_UNKNOWN: TerminationCondition.unknown,
                cp.SOLVE_STATUS_INFEASIBLE: TerminationCondition.infeasible,
                cp.SOLVE_STATUS_FEASIBLE: TerminationCondition.feasible,
                cp.SOLVE_STATUS_OPTIMAL: TerminationCondition.optimal,
                cp.SOLVE_STATUS_JOB_ABORTED: None,  # we need the fail status
                cp.SOLVE_STATUS_JOB_FAILED: TerminationCondition.solverFailure,
            }
            self._stop_cause_map = {
                # We only need to check this if we get an 'aborted' status, so
                # if this says it hasn't been stopped, we're just confused at
                # this point.
                cp.STOP_CAUSE_NOT_STOPPED: TerminationCondition.unknown,
                cp.STOP_CAUSE_LIMIT: TerminationCondition.maxTimeLimit,
                # User called exit, maybe in a callback.
                cp.STOP_CAUSE_EXIT: TerminationCondition.userInterrupt,
                # docplex says "Search aborted externally"
                cp.STOP_CAUSE_ABORT: TerminationCondition.userInterrupt,
                # This is in their documentation, but not here, for some reason
                # cp.STOP_CAUSE_UNKNOWN: TerminationCondition.unknown
            }

    @property
    def options(self):
        return self.config.options

    # Support use as a context manager under current solver API
    def __enter__(self):
        return self

    def __exit__(self, t, v, traceback):
        pass

    def available(self, exception_flag=True):
        return Executable('cpoptimizer').available() and docplex_available

    def license_is_valid(self):
        if CPOptimizerSolver._unrestricted_license is None:
            # Note: 140*log_2(140) == 998.1 fits in CE,
            #     141*log_2(141) == 1006.7 does not
            x = cp.integer_var_list(141, 1, 141, "X")
            m = cp.CpoModel()
            m.add(cp.all_diff(x))
            try:
                m.solve()
                CPOptimizerSolver._unrestricted_license = True
            except cp_solver.solver.CpoSolverException:
                CPOptimizerSolver._unrestricted_license = False
        return CPOptimizerSolver._unrestricted_license

    def solve(self, model, **kwds):
        """Solve the model.

        Args:
            model (Block): a Pyomo model or block to be solved

        """
        config = self.config()
        config.set_value(kwds)

        writer = DocplexWriter()
        cpx_model, var_map = writer.write(
            model, symbolic_solver_labels=config.symbolic_solver_labels
        )
        if not config.tee:
            # If the user has also set LogVerbosity, we'll assume they know what
            # they're doing.
            verbosity = config.options.get('LogVerbosity')
            if verbosity is None:
                config.options['LogVerbosity'] = 'Quiet'

        msol = cpx_model.solve(**self.options)

        # Transfer the solver status to the pyomo results object
        results = SolverResults()
        results.solver.name = "CP Optimizer"
        results.problem.name = model.name

        info = msol.get_solver_infos()
        results.problem.number_of_constraints = info.get_number_of_constraints()
        int_vars = info.get_number_of_integer_vars()
        interval_vars = info.get_number_of_interval_vars()
        results.problem.number_of_integer_vars = int_vars
        results.problem.number_of_interval_vars = interval_vars
        # This is a useless number, but so is 0, so...
        results.problem.number_of_variables = int_vars + interval_vars

        val = msol.get_objective_value()
        bound = msol.get_objective_bound()
        if cpx_model.is_maximization():
            results.problem.number_of_objectives = 1
            results.problem.sense = maximize
            results.problem.lower_bound = val
            results.problem.upper_bound = bound
        elif cpx_model.is_minimization():
            results.problem.number_of_objectives = 1
            results.problem.sense = minimize
            results.problem.lower_bound = bound
            results.problem.upper_bound = val
        else:
            # it's a satisfaction problem
            results.problem.number_of_objectives = 0
            results.problem.sense = None
            results.problem.lower_bound = None
            results.problem.upper_bound = None

        results.solver.solve_time = msol.get_solve_time()
        solve_status = msol.get_solve_status()
        results.solver.termination_condition = (
            self._solve_status_map[solve_status]
            if solve_status is not None
            else self._stop_cause_map[msol.get_stop_cause()]
        )

        # Copy the variable values onto the Pyomo model, using the map we stored
        # on the writer.
        cp_sol = msol.get_solution()
        if cp_sol is not None:
            for py_var, cp_var in var_map.items():
                sol = cp_sol.get_var_solution(cp_var)
                if sol is None:
                    logger.warning(
                        "CP optimizer did not return a value "
                        "for variable '%s'" % py_var.name
                    )
                else:
                    sol = sol.get_value()
                if py_var.ctype is SequenceVar:
                    # They don't actually have values--the IntervalVars will get
                    # set.
                    continue
                if py_var.ctype is IntervalVar:
                    if len(sol) == 0:
                        # The interval_var is absent
                        py_var.is_present.set_value(False)
                    else:
                        (start, end, size) = sol
                        py_var.is_present.set_value(True)
                        py_var.start_time.set_value(start, skip_validation=True)
                        py_var.end_time.set_value(end, skip_validation=True)
                        py_var.length.set_value(end - start, skip_validation=True)
                elif py_var.ctype in {Var, BooleanVar}:
                    py_var.set_value(sol, skip_validation=True)
                else:
                    raise DeveloperError(
                        "Unrecognized Pyomo type in pyomo-to-docplex "
                        "variable map: %s" % type(py_var)
                    )

        return results<|MERGE_RESOLUTION|>--- conflicted
+++ resolved
@@ -80,15 +80,9 @@
     BooleanVarData,
     IndexedBooleanVar,
 )
-<<<<<<< HEAD
-from pyomo.core.base.expression import _GeneralExpressionData, ScalarExpression
-from pyomo.core.base.param import IndexedParam, ScalarParam, _ParamData
-from pyomo.core.base.var import ScalarVar, _GeneralVarData, IndexedVar
-=======
 from pyomo.core.base.expression import ScalarExpression, ExpressionData
 from pyomo.core.base.param import IndexedParam, ScalarParam, ParamData
 from pyomo.core.base.var import ScalarVar, VarData, IndexedVar
->>>>>>> 6393961f
 import pyomo.core.expr as EXPR
 from pyomo.core.expr.visitor import StreamBasedExpressionVisitor, identify_variables
 from pyomo.core.base import Set, RangeSet
@@ -1034,7 +1028,7 @@
     BeforeExpression: _handle_before_expression_node,
     AtExpression: _handle_at_expression_node,
     AlwaysIn: _handle_always_in_node,
-    _GeneralExpressionData: _handle_named_expression_node,
+    ExpressionData: _handle_named_expression_node,
     ScalarExpression: _handle_named_expression_node,
     NoOverlapExpression: _handle_no_overlap_expression_node,
     FirstInSequenceExpression: _handle_first_in_sequence_expression_node,
@@ -1048,53 +1042,10 @@
 
 
 class LogicalToDoCplex(StreamBasedExpressionVisitor):
-<<<<<<< HEAD
     exit_node_dispatcher = ExitNodeDispatcher(_operator_handles)
     # NOTE: Because of indirection, we can encounter indexed Params and Vars in
     # expressions
-=======
-    _operator_handles = {
-        EXPR.GetItemExpression: _handle_getitem,
-        EXPR.Structural_GetItemExpression: _handle_getitem,
-        EXPR.Numeric_GetItemExpression: _handle_getitem,
-        EXPR.Boolean_GetItemExpression: _handle_getitem,
-        EXPR.GetAttrExpression: _handle_getattr,
-        EXPR.Structural_GetAttrExpression: _handle_getattr,
-        EXPR.Numeric_GetAttrExpression: _handle_getattr,
-        EXPR.Boolean_GetAttrExpression: _handle_getattr,
-        EXPR.CallExpression: _handle_call,
-        EXPR.NegationExpression: _handle_negation_node,
-        EXPR.ProductExpression: _handle_product_node,
-        EXPR.DivisionExpression: _handle_division_node,
-        EXPR.PowExpression: _handle_pow_node,
-        EXPR.AbsExpression: _handle_abs_node,
-        EXPR.MonomialTermExpression: _handle_monomial_expr,
-        EXPR.SumExpression: _handle_sum_node,
-        EXPR.LinearExpression: _handle_sum_node,
-        EXPR.MinExpression: _handle_min_node,
-        EXPR.MaxExpression: _handle_max_node,
-        EXPR.NotExpression: _handle_not_node,
-        EXPR.EquivalenceExpression: _handle_equivalence_node,
-        EXPR.ImplicationExpression: _handle_implication_node,
-        EXPR.AndExpression: _handle_and_node,
-        EXPR.OrExpression: _handle_or_node,
-        EXPR.XorExpression: _handle_xor_node,
-        EXPR.ExactlyExpression: _handle_exactly_node,
-        EXPR.AtMostExpression: _handle_at_most_node,
-        EXPR.AtLeastExpression: _handle_at_least_node,
-        EXPR.AllDifferentExpression: _handle_all_diff_node,
-        EXPR.CountIfExpression: _handle_count_if_node,
-        EXPR.EqualityExpression: _handle_equality_node,
-        EXPR.NotEqualExpression: _handle_not_equal_node,
-        EXPR.InequalityExpression: _handle_inequality_node,
-        EXPR.RangedExpression: _handle_ranged_inequality_node,
-        BeforeExpression: _handle_before_expression_node,
-        AtExpression: _handle_at_expression_node,
-        AlwaysIn: _handle_always_in_node,
-        ExpressionData: _handle_named_expression_node,
-        ScalarExpression: _handle_named_expression_node,
-    }
->>>>>>> 6393961f
+
     _var_handles = {
         IntervalVarStartTime: _before_interval_var_start_time,
         IntervalVarEndTime: _before_interval_var_end_time,
