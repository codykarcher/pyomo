--- conflicted
+++ resolved
@@ -9,11 +9,8 @@
 #  ___________________________________________________________________________
 import pyutilib.th as unittest
 
-<<<<<<< HEAD
-from pyomo.environ import ConcreteModel, Var, Reference
-=======
+
 from pyomo.environ import ConcreteModel, Block, Var, Reference, Set
->>>>>>> 9fd8cbcc
 from pyomo.dae import ContinuousSet
 # This inport will have to change when we decide where this should go...
 from pyomo.dae.flatten import flatten_dae_variables
