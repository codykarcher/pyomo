#  ___________________________________________________________________________
#
#  Pyomo: Python Optimization Modeling Objects
#  Copyright 2017 National Technology and Engineering Solutions of Sandia, LLC
#  Under the terms of Contract DE-NA0003525 with National Technology and
#  Engineering Solutions of Sandia, LLC, the U.S. Government retains certain
#  rights in this software.
#  This software is distributed under the 3-clause BSD License.
#  ___________________________________________________________________________

#
# AMPL Problem Writer Plugin
#

__all__ = ['ProblemWriter_nl']

try:
    basestring
except:
    basestring = str

import itertools
import logging
import operator
import os
import time

from pyutilib.math.util import isclose
from pyutilib.misc import PauseGC

import pyomo.util.plugin
from pyomo.opt import ProblemFormat
from pyomo.opt.base import *
from pyomo.core.expr import current as EXPR
from pyomo.core.expr.numvalue import (NumericConstant,
                                      native_numeric_types,
                                      value)
from pyomo.core.base import *
from pyomo.core.base import SymbolMap, Block
from pyomo.core.base.var import Var
from pyomo.core.base import _ExpressionData, Expression, SortComponents
from pyomo.core.base import var
from pyomo.core.base import param
import pyomo.core.base.suffix
from pyomo.repn.standard_repn import StandardRepn, generate_standard_repn

import pyomo.core.kernel.component_suffix
from pyomo.core.kernel.component_block import IBlockStorage
from pyomo.core.kernel.component_expression import IIdentityExpression
from pyomo.core.kernel.component_variable import IVariable

from six import itervalues, iteritems
from six.moves import xrange, zip

_using_pyomo4_trees = EXPR.mode == EXPR.Mode.pyomo4_trees
_using_pyomo5_trees = EXPR.mode == EXPR.Mode.pyomo5_trees

logger = logging.getLogger('pyomo.core')

_intrinsic_function_operators = {
    'log':    'o43',
    'log10':  'o42',
    'sin':    'o41',
    'cos':    'o46',
    'tan':    'o38',
    'sinh':   'o40',
    'cosh':   'o45',
    'tanh':   'o37',
    'asin':   'o51',
    'acos':   'o53',
    'atan':   'o49',
    'exp':    'o44',
    'sqrt':   'o39',
    'asinh':  'o50',
    'acosh':  'o52',
    'atanh':  'o47',
    'pow':    'o5',
    'abs':    'o15',
    'ceil':   'o13',
    'floor':  'o14'
}

# build string templates
def _build_op_template():
    _op_template = {}
    _op_comment = {}

    prod_template = "o2{C}\n"
    prod_comment = "\t#*"
    div_template = "o3{C}\n"
    div_comment = "\t#/"
    if _using_pyomo5_trees:
        _op_template[EXPR.ProductExpression] = prod_template
        _op_comment[EXPR.ProductExpression] = prod_comment
        _op_template[EXPR.ReciprocalExpression] = div_template
        _op_comment[EXPR.ReciprocalExpression] = div_comment
    elif _using_pyomo4_trees:
        _op_template[EXPR._ProductExpression] = prod_template
        _op_comment[EXPR._ProductExpression] = prod_comment
        _op_template[EXPR._DivisionExpression] = div_template
        _op_comment[EXPR._DivisionExpression] = div_comment
    else:
        _op_template[EXPR._ProductExpression] = (prod_template,
                                                 div_template)
        _op_comment[EXPR._ProductExpression] = (prod_comment,
                                                div_comment)
    del prod_template
    del prod_comment
    del div_template
    del div_comment

    _op_template[EXPR.ExternalFunctionExpression] = ("f%d %d{C}\n", #function
                                                      "h%d:%s{C}\n") #string arg
    _op_comment[EXPR.ExternalFunctionExpression] = ("\t#%s", #function
                                                     "")      #string arg

    for opname in _intrinsic_function_operators:
        _op_template[opname] = _intrinsic_function_operators[opname]+"{C}\n"
        _op_comment[opname] = "\t#"+opname

    _op_template[EXPR.Expr_ifExpression] = "o35{C}\n"
    _op_comment[EXPR.Expr_ifExpression] = "\t#if"

    _op_template[EXPR.InequalityExpression] = ("o21{C}\n", # and
                                                "o22{C}\n", # <
                                                "o23{C}\n") # <=
    _op_comment[EXPR.InequalityExpression] = ("\t#and", # and
                                               "\t#lt",  # <
                                               "\t#le")  # <=

    _op_template[EXPR.EqualityExpression] = "o24{C}\n"
    _op_comment[EXPR.EqualityExpression] = "\t#eq"

    _op_template[var._VarData] = "v%d{C}\n"
    _op_comment[var._VarData] = "\t#%s"

    _op_template[param._ParamData] = "n%r{C}\n"
    _op_comment[param._ParamData] = ""

    _op_template[NumericConstant] = "n%r{C}\n"
    _op_comment[NumericConstant] = ""

    _op_template[EXPR.SumExpressionBase] = (
        "o54{C}\n%d\n", # nary +
        "o0{C}\n",      # +
        "o2\n" + _op_template[NumericConstant] ) # * coef
    _op_comment[EXPR.SumExpressionBase] = ("\t#sumlist", # nary +
                                        "\t#+",       # +
                                        _op_comment[NumericConstant]) # * coef
    if _using_pyomo5_trees:
        _op_template[EXPR.NegationExpression] = "o16{C}\n"
        _op_comment[EXPR.NegationExpression] = "\t#-"
    elif _using_pyomo4_trees:
        _op_template[EXPR._LinearExpression] = _op_template[EXPR.SumExpressionBase]
        _op_comment[EXPR._LinearExpression] = _op_comment[EXPR.SumExpressionBase]

        _op_template[EXPR._NegationExpression] = "o16{C}\n"
        _op_comment[EXPR._NegationExpression] = "\t#-"

    return _op_template, _op_comment



def _get_bound(exp):
    if exp is None:
        return None
    if is_fixed(exp):
        return value(exp)
    raise ValueError("non-fixed bound or weight: " + str(exp))

class StopWatch(object):

    def __init__(self):
        self.start = time.time()

    def report(self, msg):
        print(msg+" (seconds): "+str(time.time()-self.start))

    def reset(self):
        self.start = time.time()

class _Counter(object):

    def __init__(self, start):
        self._id = start

    def __call__(self, obj):
        tmp = self._id
        self._id += 1
        return tmp

class ModelSOS(object):

    class AmplSuffix(object):

        def __init__(self,name):
            self.name = name
            self.ids = []
            self.vals = []

        def add(self,idx,val):
            if idx in self.ids:
                raise RuntimeError(
                    "The NL file format does not support multiple nonzero "
                    "values for a single component and suffix. \n"
                    "Suffix Name:  %s\n"
                    "Component ID: %s\n" % (self.name, idx))
            else:
                self.ids.append(idx)
                self.vals.append(val)

        def genfilelines(self):
            base_line = "{0} {1}\n"
            return [base_line.format(idx, val)
                    for idx, val in zip(self.ids,self.vals) if val != 0]

        def is_empty(self):
            return not bool(len(self.ids))

    def __init__(self,ampl_var_id, varID_map):

        self.ampl_var_id = ampl_var_id
        self.sosno = self.AmplSuffix('sosno')
        self.ref = self.AmplSuffix('ref')
        self.block_cntr = 0
        self.varID_map = varID_map

    def count_constraint(self,soscondata):

        ampl_var_id = self.ampl_var_id
        varID_map = self.varID_map

        if hasattr(soscondata, 'get_items'):
            sos_items = list(soscondata.get_items())
        else:
            sos_items = list(soscondata.items())

        if len(sos_items) == 0:
            return

        level = soscondata.level

        # Identifies the the current set from others in the NL file
        self.block_cntr += 1

        # If SOS1, the identifier must be positive
        # if SOS2, the identifier must be negative
        sign_tag = None
        if level == 1:
            sign_tag = 1
        elif level == 2:
            sign_tag = -1
        else:
            raise ValueError("SOSContraint '%s' has sos type='%s', "
                             "which is not supported by the NL file interface" \
                                 % (soscondata.name, level))

        for vardata, weight in sos_items:
            weight = _get_bound(weight)
            if weight < 0:
                raise ValueError(
                    "Cannot use negative weight %f "
                    "for variable %s is special ordered "
                    "set %s " % (weight, vardata.name, soscondata.name))
            if vardata.fixed:
                raise ValueError(
                    "SOSConstraint '%s' includes a fixed Variable '%s'. "
                    "This is currently not supported. Deactivate this constraint "
                    "in order to proceed"
                    % (soscondata.name, vardata.name))

            ID = ampl_var_id[varID_map[id(vardata)]]
            self.sosno.add(ID,self.block_cntr*sign_tag)
            self.ref.add(ID,weight)

class RepnWrapper(object):

    __slots__ = ('repn','linear_vars','nonlinear_vars')

    def __init__(self,repn,linear,nonlinear):
        self.repn = repn
        self.linear_vars = linear
        self.nonlinear_vars = nonlinear

class ProblemWriter_nl(AbstractProblemWriter):

    pyomo.util.plugin.alias(str(ProblemFormat.nl),
                            'Generate the corresponding AMPL NL file.')

    def __init__(self):
        self._ampl_var_id = {}
        self._ampl_con_id = {}
        self._ampl_obj_id = {}
        self._OUTPUT = None
        self._varID_map = None
        AbstractProblemWriter.__init__(self, ProblemFormat.nl)

    def __call__(self,
                 model,
                 filename,
                 solver_capability,
                 io_options):

        # Rebuild the OP template (as the expression tree system may
        # have been switched)
        _op_template, _op_comment = _build_op_template()

        # Make sure not to modify the user's dictionary, they may be
        # reusing it outside of this call
        io_options = dict(io_options)

        # NOTE: io_options is a simple dictionary of keyword-value pairs
        #       specific to this writer. that said, we are not good
        #       about enforcing consistency between the io_options and
        #       kwds - arguably, we should go with the former or the
        #       latter, but not support both. then again, the kwds are
        #       not used anywhere within this function.

        # Print timing after writing each section of the NL file
        show_section_timing = io_options.pop("show_section_timing", False)

        # Skip writing constraints whose body section is fixed (i.e., no variables)
        skip_trivial_constraints = io_options.pop("skip_trivial_constraints", False)

        # How much effort do we want to put into ensuring the
        # NL file is written deterministically for a Pyomo model:
        #    0 : None
        #    1 : sort keys of indexed components (default)
        #    2 : sort keys AND sort names (over declaration order)
        file_determinism = io_options.pop("file_determinism", 1)

        # Write the corresponding .row and .col files for the NL files
        # identifying variable and constraint indices in the NLP
        # matrix.
        symbolic_solver_labels = io_options.pop("symbolic_solver_labels", False)

        # If False, we raise an error if fixed variables are
        # encountered in the list of active variables (i.e., an
        # expression containing some fixed variable was not
        # preprocessed after the variable was fixed). If True, we
        # allow this case and modify the variable bounds section to
        # fix the variable.
        output_fixed_variable_bounds = \
                io_options.pop("output_fixed_variable_bounds", False)

        # If False, unused variables will not be included in
        # the NL file. Otherwise, include all variables in
        # the bounds sections.
        include_all_variable_bounds = \
            io_options.pop("include_all_variable_bounds", False)

        if len(io_options):
            raise ValueError(
                "ProblemWriter_nl passed unrecognized io_options:\n\t" +
                "\n\t".join("%s = %s" % (k,v) for k,v in iteritems(io_options)))

        if filename is None:
            filename = model.name + ".nl"

        # Generate the operator strings templates. The value of
        # symbolic_solver_labels determines whether or not to
        # include "nl comments" (the equivalent AMPL functionality
        # is "option nl_comments 1").
        self._op_string = {}
        for optype in _op_template:
            template_str = _op_template[optype]
            comment_str = _op_comment[optype]
            if type(template_str) is tuple:
                op_strings = []
                for i in xrange(len(template_str)):
                    if symbolic_solver_labels:
                        op_strings.append(template_str[i].format(C=comment_str[i]))
                    else:
                        op_strings.append(template_str[i].format(C=""))
                self._op_string[optype] = tuple(op_strings)
            else:
                if symbolic_solver_labels:
                    self._op_string[optype] = template_str.format(C=comment_str)
                else:
                    self._op_string[optype] = template_str.format(C="")

        # making these attributes so they do not need to be
        # passed into _print_nonlinear_terms_NL
        self._symbolic_solver_labels = symbolic_solver_labels
        self._output_fixed_variable_bounds = output_fixed_variable_bounds
        # Speeds up calling name on every component when
        # writing .row and .col files (when symbolic_solver_labels is True)
        self._name_labeler = NameLabeler()

        # Pause the GC for the duration of this method
        with PauseGC() as pgc:
            with open(filename,"w") as f:
                self._OUTPUT = f
                symbol_map = self._print_model_NL(
                    model,
                    solver_capability,
                    show_section_timing=show_section_timing,
                    skip_trivial_constraints=skip_trivial_constraints,
                    file_determinism=file_determinism,
                    include_all_variable_bounds=include_all_variable_bounds)

        self._symbolic_solver_labels = False
        self._output_fixed_variable_bounds = False
        self._name_labeler = None

        self._OUTPUT = None
        self._varID_map = None
        self._op_string = None
        return filename, symbol_map

    def _print_quad_term(self, v1, v2):
        OUTPUT = self._OUTPUT
        if v1 is not v2:
            prod_str = self._op_string[EXPR.ProductExpression]
            OUTPUT.write(prod_str)
            self._print_nonlinear_terms_NL(v1)
            self._print_nonlinear_terms_NL(v2)
        else:
            intr_expr_str = self._op_string['pow']
            OUTPUT.write(intr_expr_str)
            self._print_nonlinear_terms_NL(v1)
            OUTPUT.write(self._op_string[NumericConstant] % (2))

    def _print_standard_quadratic_NL(self,
                                     quadratic_vars,
                                     quadratic_coefs):
        OUTPUT = self._OUTPUT
        nary_sum_str, binary_sum_str, coef_term_str = \
            self._op_string[EXPR.SumExpressionBase]
        assert len(quadratic_vars) == len(quadratic_coefs)
        if len(quadratic_vars) == 1:
            pass
        else:
            if len(quadratic_vars) == 2:
                OUTPUT.write(binary_sum_str)
            else:
                assert len(quadratic_vars) > 2
                OUTPUT.write(nary_sum_str % (len(quadratic_vars)))
            # now we need to do a sort to ensure deterministic output
            # as the compiled quadratic representation does not preserve
            # any ordering
            old_quadratic_vars = quadratic_vars
            old_quadratic_coefs = quadratic_coefs
            self_varID_map = self._varID_map
            quadratic_vars = []
            quadratic_coefs = []
            for (i, (v1, v2)) in sorted(enumerate(old_quadratic_vars),
                                        key=lambda x: (self_varID_map[id(x[1][0])],
                                                       self_varID_map[id(x[1][1])])):
                quadratic_coefs.append(old_quadratic_coefs[i])
                if self_varID_map[id(v1)] <= self_varID_map[id(v2)]:
                    quadratic_vars.append((v1,v2))
                else:
                    quadratic_vars.append((v2,v1))
        for i in range(len(quadratic_vars)):
            coef = quadratic_coefs[i]
            v1, v2 = quadratic_vars[i]
            if coef != 1:
                OUTPUT.write(coef_term_str % (coef))
            self._print_quad_term(v1, v2)

    def _print_nonlinear_terms_NL(self, exp):
        OUTPUT = self._OUTPUT
        exp_type = type(exp)
        # JDS: check list first so that after this, we know that exp
        # must be some form of NumericValue
        if exp_type is list:
            # this is an implied summation of expressions (we did not
            # create a new sum expression for efficiency) this should
            # be a list of tuples where [0] is the coeff and [1] is
            # the expr to write
            nary_sum_str, binary_sum_str, coef_term_str = \
                self._op_string[EXPR.SumExpressionBase]
            n = len(exp)
            if n > 2:
                OUTPUT.write(nary_sum_str % (n))
                for i in xrange(0,n):
                    assert(exp[i].__class__ is tuple)
                    coef = exp[i][0]
                    child_exp = exp[i][1]
                    if coef != 1:
                        OUTPUT.write(coef_term_str % (coef))
                    self._print_nonlinear_terms_NL(child_exp)
            else:
                for i in xrange(0,n):
                    assert(exp[i].__class__ is tuple)
                    coef = exp[i][0]
                    child_exp = exp[i][1]
                    if i != n-1:
                        # need the + op if it is not the last entry in the list
                        OUTPUT.write(binary_sum_str)
                    if coef != 1:
                        OUTPUT.write(coef_term_str % (coef))
                    self._print_nonlinear_terms_NL(child_exp)
        elif exp_type in native_numeric_types:
            OUTPUT.write(self._op_string[NumericConstant]
                         % (exp))

        elif exp.is_expression_type():
            #
            # Identify NPV expressions
            #
            if not exp.is_potentially_variable():
                OUTPUT.write(self._op_string[NumericConstant] % (value(exp)))
            #
            # We are assuming that _Constant_* expression objects
            # have been preprocessed to form constant values.
            #
            elif exp.__class__ is EXPR.SumExpression:
                nary_sum_str, binary_sum_str, coef_term_str = \
                    self._op_string[EXPR.SumExpressionBase]
                n = exp.nargs()
                const = 0
                vargs = []
                for v in exp.args:
                    if v.__class__ in native_numeric_types:
                        const += v
                    else:
                        vargs.append(v)
                if not isclose(const, 0.0):
                    vargs.append(const)
                n = len(vargs)
                if n == 2:
                    OUTPUT.write(binary_sum_str)
                    self._print_nonlinear_terms_NL(vargs[0])
                    self._print_nonlinear_terms_NL(vargs[1])
                else:
                    OUTPUT.write(nary_sum_str % (n))
                    for child_exp in vargs:
                        self._print_nonlinear_terms_NL(child_exp)

            elif exp_type is EXPR.SumExpressionBase:
                nary_sum_str, binary_sum_str, coef_term_str = \
<<<<<<< HEAD
                    self._op_string[EXPR.SumExpressionBase]
                OUTPUT.write(binary_sum_str)
                self._print_nonlinear_terms_NL(exp.arg(0))
                self._print_nonlinear_terms_NL(exp.arg(1))

            elif exp_type is EXPR.MonomialTermExpression:
                prod_str = self._op_string[EXPR.ProductExpression]
                OUTPUT.write(prod_str)
                self._print_nonlinear_terms_NL(value(exp.arg(0)))
                self._print_nonlinear_terms_NL(exp.arg(1))

            elif exp_type is EXPR.ProductExpression:
                prod_str = self._op_string[EXPR.ProductExpression]
                OUTPUT.write(prod_str)
                self._print_nonlinear_terms_NL(exp.arg(0))
                self._print_nonlinear_terms_NL(exp.arg(1))

            elif exp_type is EXPR.ReciprocalExpression:
                assert exp.nargs() == 1
                div_str = self._op_string[EXPR.ReciprocalExpression]
                OUTPUT.write(div_str)
                self._print_nonlinear_terms_NL(1.0)
                self._print_nonlinear_terms_NL(exp.arg(0))

            elif exp_type is EXPR.NegationExpression:
                assert exp.nargs() == 1
                OUTPUT.write(self._op_string[EXPR.NegationExpression])
                self._print_nonlinear_terms_NL(exp.arg(0))

            elif exp_type is EXPR.ExternalFunctionExpression:
=======
                    self._op_string[expr._SumExpression]
                n = len(exp._args)
                if n > 2:
                    OUTPUT.write(nary_sum_str % (n))
                    if exp._const != 0:
                        OUTPUT.write(binary_sum_str)
                        OUTPUT.write(self._op_string[NumericConstant]
                                     % (exp._const))
                    for i in xrange(0,n):
                        if exp._coef[i] != 1:
                            OUTPUT.write(coef_term_str % (exp._coef[i]))
                        self._print_nonlinear_terms_NL(exp._args[i])
                else:
                    if exp._const != 0:
                        OUTPUT.write(binary_sum_str)
                        OUTPUT.write(self._op_string[NumericConstant]
                                     % (exp._const))
                    for i in xrange(0,n-1):
                        OUTPUT.write(binary_sum_str)
                        if exp._coef[i] != 1:
                            OUTPUT.write(coef_term_str % (exp._coef[i]))
                        self._print_nonlinear_terms_NL(exp._args[i])
                    if exp._coef[n-1] != 1:
                        OUTPUT.write(coef_term_str % (exp._coef[n-1]))
                    self._print_nonlinear_terms_NL(exp._args[n-1])

            elif (not _using_pyomo4_trees) and \
                 (exp_type is expr._ProductExpression):
                denom_exists = False
                prod_str, div_str = self._op_string[expr._ProductExpression]
                if len(exp._denominator) == 0:
                    pass
                else:
                    OUTPUT.write(div_str)
                    denom_exists = True
                if exp._coef != 1:
                    OUTPUT.write(prod_str)
                    OUTPUT.write(self._op_string[NumericConstant]
                                 % (exp._coef))
                if len(exp._numerator) == 0:
                    OUTPUT.write("n1\n")
                # print out the numerator
                child_counter = 0
                max_count = len(exp._numerator)-1
                for child_exp in exp._numerator:
                    if child_counter < max_count:
                        OUTPUT.write(prod_str)
                    self._print_nonlinear_terms_NL(child_exp)
                    child_counter += 1
                if denom_exists:
                    # print out the denominator
                    child_counter = 0
                    max_count = len(exp._denominator)-1
                    for child_exp in exp._denominator:
                        if child_counter < max_count:
                            OUTPUT.write(prod_str)
                        self._print_nonlinear_terms_NL(child_exp)
                        child_counter += 1

            elif _using_pyomo4_trees and (exp_type is expr._ProductExpression):
                prod_str = self._op_string[expr._ProductExpression]
                child_counter = 0
                max_count = len(exp._args)-1
                for child_exp in exp._args:
                    if child_counter < max_count:
                        OUTPUT.write(prod_str)
                    self._print_nonlinear_terms_NL(child_exp)
                    child_counter += 1

            elif _using_pyomo4_trees and (exp_type is expr._DivisionExpression):
                div_str = self._op_string[expr._DivisionExpression]
                child_counter = 0
                max_count = len(exp._args)-1
                for child_exp in exp._args:
                    if child_counter < max_count:
                        OUTPUT.write(div_str)
                    self._print_nonlinear_terms_NL(child_exp)
                    child_counter += 1

            elif _using_pyomo4_trees and (exp_type is expr._NegationExpression):
                assert len(exp._args) == 1
                OUTPUT.write(self._op_string[expr._NegationExpression])
                self._print_nonlinear_terms_NL(exp._args[0])

            elif exp_type is expr._ExternalFunctionExpression:
                # We have found models where external functions with
                # strictly fixed/constant arguments causes AMPL to
                # SEGFAULT.  To be safe, we will collapse fixed
                # arguments to scalars and if the entire expression is
                # constant, we will eliminate the external function
                # call entirely.
                if exp.is_fixed():
                    self._print_nonlinear_terms_NL(exp())
                    return
>>>>>>> bc89b215
                fun_str, string_arg_str = \
                    self._op_string[EXPR.ExternalFunctionExpression]
                if not self._symbolic_solver_labels:
                    OUTPUT.write(fun_str
                                 % (self.external_byFcn[exp._fcn._function][1],
                                    exp.nargs()))
                else:
                    # Note: exp.name fails
                    OUTPUT.write(fun_str
                                 % (self.external_byFcn[exp._fcn._function][1],
                                    exp.nargs(),
                                    exp.name))
                for arg in exp.args:
                    if isinstance(arg, basestring):
                        OUTPUT.write(string_arg_str % (len(arg), arg))
                    elif arg.is_fixed():
                        self._print_nonlinear_terms_NL(arg())
                    else:
                        self._print_nonlinear_terms_NL(arg)

            elif exp_type is EXPR.PowExpression:
                intr_expr_str = self._op_string['pow']
                OUTPUT.write(intr_expr_str)
                self._print_nonlinear_terms_NL(exp.arg(0))
                self._print_nonlinear_terms_NL(exp.arg(1))

            elif isinstance(exp, EXPR.UnaryFunctionExpression):
                assert exp.nargs() == 1
                intr_expr_str = self._op_string.get(exp.name)
                if intr_expr_str is not None:
                    OUTPUT.write(intr_expr_str)
                else:
                    logger.error("Unsupported unary function ({0})".format(exp.name))
                    raise TypeError("ASL writer does not support '%s' expressions"
                                    % (exp.name))
                self._print_nonlinear_terms_NL(exp.arg(0))

            elif exp_type is EXPR.Expr_ifExpression:
                OUTPUT.write(self._op_string[EXPR.Expr_ifExpression])
                self._print_nonlinear_terms_NL(exp._if)
                self._print_nonlinear_terms_NL(exp._then)
                self._print_nonlinear_terms_NL(exp._else)

            elif exp_type is EXPR.InequalityExpression:
                and_str, lt_str, le_str = \
                    self._op_string[EXPR.InequalityExpression]
                left = exp.arg(0)
                right = exp.arg(1)
                if exp._strict:
                    OUTPUT.write(lt_str)
                else:
                    OUTPUT.write(le_str)
                self._print_nonlinear_terms_NL(left)
                self._print_nonlinear_terms_NL(right)

            elif exp_type is EXPR.RangedExpression:
                and_str, lt_str, le_str = \
                    self._op_string[EXPR.InequalityExpression]
                left = exp.arg(0)
                middle = exp.arg(1)
                right = exp.arg(2)
                OUTPUT.write(and_str)
                if exp._strict[0]:
                    OUTPUT.write(lt_str)
                else:
                    OUTPUT.write(le_str)
                self._print_nonlinear_terms_NL(left)
                self._print_nonlinear_terms_NL(middle)
                if exp._strict[1]:
                    OUTPUT.write(lt_str)
                else:
                    OUTPUT.write(le_str)
                self._print_nonlinear_terms_NL(middle)
                self._print_nonlinear_terms_NL(right)

            elif exp_type is EXPR.EqualityExpression:
                OUTPUT.write(self._op_string[EXPR.EqualityExpression])
                self._print_nonlinear_terms_NL(exp.arg(0))
                self._print_nonlinear_terms_NL(exp.arg(1))

            elif isinstance(exp, (_ExpressionData, IIdentityExpression)):
                self._print_nonlinear_terms_NL(exp.expr)

            else:
                raise ValueError(
                    "Unsupported expression type (%s) in _print_nonlinear_terms_NL"
                    % (exp_type))

        elif isinstance(exp, (var._VarData, IVariable)) and \
             (not exp.is_fixed()):
            #(self._output_fixed_variable_bounds or
            if not self._symbolic_solver_labels:
                OUTPUT.write(self._op_string[var._VarData]
                             % (self.ampl_var_id[self._varID_map[id(exp)]]))
            else:
                OUTPUT.write(self._op_string[var._VarData]
                             % (self.ampl_var_id[self._varID_map[id(exp)]],
                                self._name_labeler(exp)))

        elif isinstance(exp,param._ParamData):
            OUTPUT.write(self._op_string[param._ParamData]
                         % (value(exp)))

        elif isinstance(exp,NumericConstant) or exp.is_fixed():
            OUTPUT.write(self._op_string[NumericConstant]
                         % (value(exp)))

        else:
            raise ValueError(
                "Unsupported expression type (%s) in _print_nonlinear_terms_NL"
                % (exp_type))

    def _print_model_NL(self, model,
                        solver_capability,
                        show_section_timing=False,
                        skip_trivial_constraints=False,
                        file_determinism=1,
                        include_all_variable_bounds=False):

        output_fixed_variable_bounds = self._output_fixed_variable_bounds
        symbolic_solver_labels = self._symbolic_solver_labels

        sorter = SortComponents.unsorted
        if file_determinism >= 1:
            sorter = sorter | SortComponents.indices
            if file_determinism >= 2:
                sorter = sorter | SortComponents.alphabetical

        OUTPUT = self._OUTPUT
        assert OUTPUT is not None

        # maps NL variables to the "real" variable names in the problem.
        # it's really NL variable ordering, as there are no variable names
        # in the NL format. however, we by convention make them go from
        # x0 upward.

        overall_timer = StopWatch()
        subsection_timer = StopWatch()

        # create the symbol_map
        symbol_map = SymbolMap()

        name_labeler = self._name_labeler
        # These will get updated when symbolic_solver_labels
        # is true. It is critical that nonzero values go in
        # the header of the NL file if you want ASL to
        # parse the .row and .col files.
        max_rowname_len = 0
        max_colname_len = 0

        #
        # Collect statistics
        #
        self_ampl_var_id = self.ampl_var_id = {}
        self_ampl_con_id = self.ampl_con_id = {}
        self_ampl_obj_id = self.ampl_obj_id = {}

        # will be the entire list of all vars in the model (not
        # necessarily used)
        Vars_dict = dict()
        # will be the entire list of all objective used in the problem
        # (size=1)
        Objectives_dict = dict()
        # will be the entire list of all constraints used in the
        # problem
        Constraints_dict = dict()

        UsedVars = set()

        # linear variables
        LinearVars = set()
        LinearVarsInt = set()
        LinearVarsBool = set()

        # Tabulate the External Function definitions
        self.external_byFcn = {}
        external_Libs = set()
        for fcn in model.component_objects(ExternalFunction, active=True):
            if fcn._function in self.external_byFcn:
                if self.external_byFcn[fcn._function][0]._library != fcn._library:
                    raise RuntimeError(
                        "The same external function name (%s) is associated "
                        "with two different libraries (%s through %s, and %s "
                        "through %s).  The ASL solver will fail to link "
                        "correctly." %
                        (fcn._function,
                         self.external_byFcn[fcn._function]._library,
                         self.external_byFcn[fcn._function]._library.name,
                         fcn._library,
                         fcn.name))
            else:
                self.external_byFcn[fcn._function] = \
                    (fcn, len(self.external_byFcn))
            external_Libs.add(fcn._library)
        if external_Libs:
            # The ASL AMPLFUNC environment variable is nominally a
            # whitespace-separated string of library names.  Beginning
            # sometime between 2010 and 2012, the ASL added support for
            # simple quoted strings: the first non-whitespace character
            # can be either " or '.  When that is detected, the ASL
            # parser will continue to the next occurance of that
            # character (i.e., no escaping is allowed).  We will use
            # that same logic here to quote any strings with spaces
            # ... bearing in mind that this will only work with solvers
            # compiled against versions of the ASL more recent than
            # ~2012.
            #
            # We are (arbitrarily) chosing to use newline as the field
            # separator.
            env_str = ''
            for _lib in external_Libs:
                _lib = _lib.strip()
                if ( ' ' not in _lib
                     or ( _lib[0]=='"' and _lib[-1]=='"'
                          and '"' not in _lib[1:-1] )
                     or ( _lib[0]=="'" and _lib[-1]=="'"
                          and "'" not in _lib[1:-1] ) ):
                    pass
                elif '"' not in _lib:
                    _lib = '"' + _lib + '"'
                elif "'" not in _lib:
                    _lib = "'" + _lib + "'"
                else:
                    raise RuntimeError(
                        "Cannot pass the AMPL external function library\n\t%s\n"
                        "to the ASL because the string contains spaces, "
                        "single quote and\ndouble quote characters." % (_lib,))
                if env_str:
                    env_str += "\n"
                env_str += _lib
            os.environ["PYOMO_AMPLFUNC"] = env_str
        elif "PYOMO_AMPLFUNC" in os.environ:
            del os.environ["PYOMO_AMPLFUNC"]

        subsection_timer.reset()

        # Cache the list of model blocks so we don't have to call
        # model.block_data_objects() many many times
        all_blocks_list = list(model.block_data_objects(active=True, sort=sorter))

        # create a deterministic var labeling
        Vars_dict = dict( enumerate( model.component_data_objects(
                    Var, sort=sorter) ) )
        cntr = len(Vars_dict)
        # cntr = 0
        # for block in all_blocks_list:
        #     vars_counter = tuple(enumerate(
        #         block.component_data_objects(Var,
        #                                      active=True,
        #                                      sort=sorter,
        #                                      descend_into=False),
        #         cntr))
        #     cntr += len(vars_counter)
        #     Vars_dict.update(vars_counter)
        self._varID_map = dict((id(val),key) for key,val in iteritems(Vars_dict))
        self_varID_map = self._varID_map
        # Use to label the rest of the components (which we will not encounter twice)
        trivial_labeler = _Counter(cntr)

        #
        # Count number of objectives and build the repns
        #
        n_objs = 0
        n_nonlinear_objs = 0
        ObjVars = set()
        ObjNonlinearVars = set()
        ObjNonlinearVarsInt = set()
        for block in all_blocks_list:

            gen_obj_repn = \
                getattr(block, "_gen_obj_repn", True)

            # Get/Create the ComponentMap for the repn
            if not hasattr(block,'_repn'):
                block._repn = ComponentMap()
            block_repn = block._repn

            for active_objective in block.component_data_objects(Objective,
                                                                 active=True,
                                                                 sort=sorter,
                                                                 descend_into=False):
                if symbolic_solver_labels:
                    objname = name_labeler(active_objective)
                    if len(objname) > max_rowname_len:
                        max_rowname_len = len(objname)

                if gen_obj_repn:
                    repn = generate_standard_repn(active_objective.expr,
                                                  quadratic=False)
                    block_repn[active_objective] = repn
                    linear_vars = repn.linear_vars
                    nonlinear_vars = repn.nonlinear_vars
                else:
                    repn = block_repn[active_objective]
                    linear_vars = repn.linear_vars
                    # By default, the NL writer generates
                    # StandardRepn objects without the more
                    # expense quadratic processing, but
                    # there is no guarantee of this if we
                    # are using a cached repn object, so we
                    # must check for the quadratic form.
                    if repn.is_nonlinear() and (repn.nonlinear_expr is None):
                        assert repn.is_quadratic()
                        assert len(repn.quadratic_vars) > 0
                        nonlinear_vars = {}
                        for v1, v2 in repn.quadratic_vars:
                            nonlinear_vars[id(v1)] = v1
                            nonlinear_vars[id(v2)] = v2
                        nonlinear_vars = nonlinear_vars.values()
                    else:
                        nonlinear_vars = repn.nonlinear_vars

                try:
                    wrapped_repn = RepnWrapper(
                        repn,
                        list(self_varID_map[id(var)] for var in linear_vars),
                        list(self_varID_map[id(var)] for var in nonlinear_vars))
                except KeyError as err:
                    self._symbolMapKeyError(err, model, self_varID_map,
                                            list(linear_vars) +
                                            list(nonlinear_vars))
                    raise

                LinearVars.update(wrapped_repn.linear_vars)
                ObjNonlinearVars.update(wrapped_repn.nonlinear_vars)

                ObjVars.update(wrapped_repn.linear_vars)
                ObjVars.update(wrapped_repn.nonlinear_vars)

                obj_ID = trivial_labeler(active_objective)
                Objectives_dict[obj_ID] = (active_objective, wrapped_repn)
                self_ampl_obj_id[obj_ID] = n_objs
                symbol_map.addSymbols([(active_objective, "o%d"%n_objs)])

                n_objs += 1
                if repn.is_nonlinear():
                    n_nonlinear_objs += 1

        # I don't think this is necessarily true for the entire code base,
        # but seeing has how its never been tested we should go ahead and
        # raise an exception
        if n_objs > 1:
            raise ValueError(
                "The NL writer has detected multiple active objective functions "
                "on model %s, but currently only handles a single objective."
                % (model.name))
        elif n_objs == 1:
            symbol_map.alias(symbol_map.bySymbol["o0"](),"__default_objective__")

        if show_section_timing:
            subsection_timer.report("Generate objective representation")
            subsection_timer.reset()

        #
        # Count number of constraints and build the repns
        #
        n_ranges = 0
        n_single_sided_ineq = 0
        n_equals = 0
        n_unbounded = 0
        n_nonlinear_constraints = 0
        ConNonlinearVars = set()
        ConNonlinearVarsInt = set()
        nnz_grad_constraints = 0
        constraint_bounds_dict = {}
        nonlin_con_order_list = []
        lin_con_order_list = []
        ccons_lin = 0
        ccons_nonlin = 0
        ccons_nd = 0
        ccons_nzlb = 0

        for block in all_blocks_list:
            all_repns = list()

            gen_con_repn = \
                getattr(block, "_gen_con_repn", True)

            # Get/Create the ComponentMap for the repn
            if not hasattr(block,'_repn'):
                block._repn = ComponentMap()
            block_repn = block._repn

            # Initializing the constraint dictionary
            for constraint_data in block.component_data_objects(Constraint,
                                                                active=True,
                                                                sort=sorter,
                                                                descend_into=False):

                if (not constraint_data.has_lb()) and \
                   (not constraint_data.has_ub()):
                    assert not constraint_data.equality
                    continue  # non-binding, so skip

                if symbolic_solver_labels:
                    conname = name_labeler(constraint_data)
                    if len(conname) > max_rowname_len:
                        max_rowname_len = len(conname)

                if constraint_data._linear_canonical_form:
                    repn = constraint_data.canonical_form()
                    linear_vars = repn.linear_vars
                    nonlinear_vars = repn.nonlinear_vars
                else:
                    if gen_con_repn:
                        repn = generate_standard_repn(constraint_data.body,
                                                      quadratic=False)
                        block_repn[constraint_data] = repn
                        linear_vars = repn.linear_vars
                        nonlinear_vars = repn.nonlinear_vars
                    else:
                        repn = block_repn[constraint_data]
                        linear_vars = repn.linear_vars
                        # By default, the NL writer generates
                        # StandardRepn objects without the more
                        # expense quadratic processing, but
                        # there is no guarantee of this if we
                        # are using a cached repn object, so we
                        # must check for the quadratic form.
                        if repn.is_nonlinear() and (repn.nonlinear_expr is None):
                            assert repn.is_quadratic()
                            assert len(repn.quadratic_vars) > 0
                            nonlinear_vars = {}
                            for v1, v2 in repn.quadratic_vars:
                                nonlinear_vars[id(v1)] = v1
                                nonlinear_vars[id(v2)] = v2
                            nonlinear_vars = nonlinear_vars.values()
                        else:
                            nonlinear_vars = repn.nonlinear_vars

                ### GAH: Even if this is fixed, it is still useful to
                ###      write out these types of constraints
                ###      (trivial) as a feasibility check for fixed
                ###      variables, in which case the solver will pick
                ###      up on the model infeasibility.
                if skip_trivial_constraints and repn.is_fixed():
                    continue

                con_ID = trivial_labeler(constraint_data)
                try:
                    wrapped_repn = RepnWrapper(
                        repn,
                        list(self_varID_map[id(var)] for var in linear_vars),
                        list(self_varID_map[id(var)] for var in nonlinear_vars))
                except KeyError as err:
                    self._symbolMapKeyError(err, model, self_varID_map,
                                            list(linear_vars) +
                                            list(nonlinear_vars))
                    raise

                if repn.is_nonlinear():
                    nonlin_con_order_list.append(con_ID)
                    n_nonlinear_constraints += 1
                else:
                    lin_con_order_list.append(con_ID)

                Constraints_dict[con_ID] = (constraint_data, wrapped_repn)

                LinearVars.update(wrapped_repn.linear_vars)
                ConNonlinearVars.update(wrapped_repn.nonlinear_vars)

                nnz_grad_constraints += \
                    len(set(wrapped_repn.linear_vars).union(
                        wrapped_repn.nonlinear_vars))

                L = None
                U = None
                if constraint_data.has_lb():
                    L = _get_bound(constraint_data.lower)
                else:
                    assert constraint_data.has_ub()
                if constraint_data.has_ub():
                    U = _get_bound(constraint_data.upper)
                else:
                    assert constraint_data.has_lb()
                if constraint_data.equality:
                    assert L == U

                offset = repn.constant
                _type = getattr(constraint_data, '_complementarity', None)
                _vid = getattr(constraint_data, '_vid', None)
                if not _type is None:
                    _vid = self_varID_map[_vid]+1
                    constraint_bounds_dict[con_ID] = \
                        "5 {0} {1}\n".format(_type, _vid)
                    if _type == 1 or _type == 2:
                        n_single_sided_ineq += 1
                    elif _type == 3:
                        n_ranges += 1
                    elif _type == 4:
                        n_unbounded += 1
                    if repn.is_nonlinear():
                        ccons_nonlin += 1
                    else:
                        ccons_lin += 1
                else:
                    if L == U:
                        if L is None:
                            # No constraint on body
                            constraint_bounds_dict[con_ID] = "3\n"
                            n_unbounded += 1
                        else:
                            constraint_bounds_dict[con_ID] = \
                                "4 %r\n" % (L-offset)
                            n_equals += 1
                    elif L is None:
                        constraint_bounds_dict[con_ID] = "1 %r\n" % (U-offset)
                        n_single_sided_ineq += 1
                    elif U is None:
                        constraint_bounds_dict[con_ID] = "2 %r\n" % (L-offset)
                        n_single_sided_ineq += 1
                    elif (L > U):
                        msg = 'Constraint {0}: lower bound greater than upper' \
                            ' bound ({1} > {2})'
                        raise ValueError(msg.format(constraint_data.name,
                                                    str(L), str(U)))
                    else:
                        constraint_bounds_dict[con_ID] = \
                            "0 %r %r\n" % (L-offset, U-offset)
                        # double sided inequality
                        # both are not none and they are valid
                        n_ranges += 1

        sos1 = solver_capability("sos1")
        sos2 = solver_capability("sos2")
        for block in all_blocks_list:
            for soscondata in block.component_data_objects(SOSConstraint,
                                                           active=True,
                                                           sort=sorter,
                                                           descend_into=False):
                level = soscondata.level
                if (level == 1 and not sos1) or (level == 2 and not sos2):
                    raise Exception(
                        "Solver does not support SOS level %s constraints"
                        % (level,))
                if hasattr(soscondata, "get_variables"):
                    LinearVars.update(self_varID_map[id(vardata)]
                                      for vardata in soscondata.get_variables())
                else:
                    LinearVars.update(self_varID_map[id(vardata)]
                                      for vardata in soscondata.variables)

        # create the ampl constraint ids
        self_ampl_con_id.update(
            (con_ID,row_id) for row_id,con_ID in \
            enumerate(itertools.chain(nonlin_con_order_list,lin_con_order_list)))
        # populate the symbol_map
        symbol_map.addSymbols(
            [(Constraints_dict[con_ID][0],"c%d"%row_id) for row_id,con_ID in \
             enumerate(itertools.chain(nonlin_con_order_list,lin_con_order_list))])

        if show_section_timing:
            subsection_timer.report("Generate constraint representations")
            subsection_timer.reset()

        UsedVars.update(LinearVars)
        UsedVars.update(ObjNonlinearVars)
        UsedVars.update(ConNonlinearVars)

        LinearVars = LinearVars.difference(ObjNonlinearVars)
        LinearVars = LinearVars.difference(ConNonlinearVars)

        if include_all_variable_bounds:
            # classify unused vars as linear
            AllVars = set(self_varID_map[id(vardata)]
                          for vardata in itervalues(Vars_dict))
            UnusedVars = AllVars.difference(UsedVars)
            LinearVars.update(UnusedVars)

        ### There used to be an if statement here for the following code block
        ### checking model.statistics.num_binary_vars was greater than zero.
        ### To this day, I don't know how it worked.
        ### TODO: Figure out why
        ###############

        for var_ID in LinearVars:
            var = Vars_dict[var_ID]
            if var.is_binary():
                L = var.lb
                U = var.ub
                if (L is None) or (U is None):
                    raise ValueError("Variable " + str(var.name) +\
                                     "is binary, but does not have lb and ub set")
                LinearVarsBool.add(var_ID)
            elif var.is_integer():
                LinearVarsInt.add(var_ID)
            elif not var.is_continuous():
                raise TypeError("Invalid domain type for variable with name '%s'. "
                                "Variable is not continuous, integer, or binary.")
        LinearVars.difference_update(LinearVarsInt)
        LinearVars.difference_update(LinearVarsBool)

        for var_ID in ObjNonlinearVars:
            var = Vars_dict[var_ID]
            if var.is_integer() or var.is_binary():
                ObjNonlinearVarsInt.add(var_ID)
            elif not var.is_continuous():
                raise TypeError("Invalid domain type for variable with name '%s'. "
                                "Variable is not continuous, integer, or binary.")
        ObjNonlinearVars.difference_update(ObjNonlinearVarsInt)
        for var_ID in ConNonlinearVars:
            var = Vars_dict[var_ID]
            if var.is_integer() or var.is_binary():
                ConNonlinearVarsInt.add(var_ID)
            elif not var.is_continuous():
                raise TypeError("Invalid domain type for variable with name '%s'. "
                                "Variable is not continuous, integer, or binary.")
        ConNonlinearVars.difference_update(ConNonlinearVarsInt)
        ##################

        Nonlinear_Vars_in_Objs_and_Constraints = \
            ObjNonlinearVars.intersection(ConNonlinearVars)
        Discrete_Nonlinear_Vars_in_Objs_and_Constraints = \
            ObjNonlinearVarsInt.intersection(ConNonlinearVarsInt)
        ObjNonlinearVars = \
            ObjNonlinearVars.difference(Nonlinear_Vars_in_Objs_and_Constraints)
        ConNonlinearVars = \
            ConNonlinearVars.difference(Nonlinear_Vars_in_Objs_and_Constraints)
        ObjNonlinearVarsInt = \
            ObjNonlinearVarsInt.difference(
                Discrete_Nonlinear_Vars_in_Objs_and_Constraints)
        ConNonlinearVarsInt = \
            ConNonlinearVarsInt.difference(
                Discrete_Nonlinear_Vars_in_Objs_and_Constraints)

        # put the ampl variable id into the variable
        full_var_list = []
        full_var_list.extend(sorted(Nonlinear_Vars_in_Objs_and_Constraints))
        full_var_list.extend(sorted(Discrete_Nonlinear_Vars_in_Objs_and_Constraints))
        idx_nl_both = len(full_var_list)
        #
        full_var_list.extend(sorted(ConNonlinearVars))
        full_var_list.extend(sorted(ConNonlinearVarsInt))
        idx_nl_con = len(full_var_list)
        #
        full_var_list.extend(sorted(ObjNonlinearVars))
        full_var_list.extend(sorted(ObjNonlinearVarsInt))
        idx_nl_obj = len(full_var_list)
        #
        full_var_list.extend(sorted(LinearVars))
        full_var_list.extend(sorted(LinearVarsBool))
        full_var_list.extend(sorted(LinearVarsInt))

        if (idx_nl_obj == idx_nl_con):
            idx_nl_obj = idx_nl_both

        # create the ampl variable column ids
        self_ampl_var_id.update((var_ID,column_id)
                                for column_id,var_ID in enumerate(full_var_list))
        # populate the symbol_map
        symbol_map.addSymbols([(Vars_dict[var_ID],"v%d"%column_id)
                               for column_id,var_ID in enumerate(full_var_list)])

        if show_section_timing:
            subsection_timer.report("Partition variable types")
            subsection_timer.reset()

        ##################################################
        ############ # LQM additions start here ##########
        ##################################################

        ###
        # Generate file containing matrices for continuity variables between blocks.
        # This checks for a LOCAL suffix 'lqm' on variables.
        ###
        lqm_suffix = model.component("lqm")
        if (lqm_suffix is None) or \
           (not (lqm_suffix.type() is Suffix)) or \
           (not lqm_suffix.active) or \
           (not (lqm_suffix.getDirection() is Suffix.LOCAL)):
            lqm_suffix = None
        if lqm_suffix is not None:
            lqm_var_column_ids = []
            for var_ID in full_var_list:
                lqm = lqm_suffix.get(Vars_dict[var_ID])
                if lqm != -1:
                    # store the column index (and translate to one-based indexing
                    lqm_var_column_ids.append(self_ampl_var_id[var_ID]+1)

            num_lqm_vars = len(lqm_var_column_ids)
            if num_lqm_vars > 0:
                lqm_output_name = OUTPUT.name.split('.')[0]+".lqm"
                LQM_OUTPUT = open(lqm_output_name,'w')
                LQM_OUTPUT.write("Matrix Li\n")
                LQM_OUTPUT.write("%d\n"%(len(full_var_list)))
                LQM_OUTPUT.write("%d\n"%(num_lqm_vars))
                LQM_OUTPUT.write("%d\n"%(num_lqm_vars))
                # The matrix uses one based indexing
                for row_id, col_id in enumerate(lqm_var_column_ids,1):
                    LQM_OUTPUT.write("%d %d 1\n" % (row_id, col_id))
                LQM_OUTPUT.write("Matrix Qi\n")
                LQM_OUTPUT.write("%d\n" % (num_lqm_vars))
                LQM_OUTPUT.write("%d\n" % (num_lqm_vars))
                LQM_OUTPUT.write("%d\n" % (num_lqm_vars))
                # one based indexing
                for counter in xrange(1,num_lqm_vars+1):
                    LQM_OUTPUT.write("%d %d -1\n" % (counter, counter))
                LQM_OUTPUT.close()

        ##################################################
        ############ # LQM additions end here ############
        ##################################################

#        end_time = time.clock()
#        print (end_time - start_time)

        colfilename = None
        if OUTPUT.name.endswith('.nl'):
            colfilename = OUTPUT.name.replace('.nl','.col')
        else:
            colfilename = OUTPUT.name+'.col'
        if symbolic_solver_labels:
            colf = open(colfilename,'w')
            colfile_line_template = "%s\n"
            for var_ID in full_var_list:
                varname = name_labeler(Vars_dict[var_ID])
                colf.write(colfile_line_template % varname)
                if len(varname) > max_colname_len:
                    max_colname_len = len(varname)
            colf.close()

        if show_section_timing:
            subsection_timer.report("Write .col file")
            subsection_timer.reset()

        #
        # Print Header
        #
        # LINE 1
        #
        OUTPUT.write("g3 1 1 0\t# problem {0}\n".format(model.name))
        #
        # LINE 2
        #
        OUTPUT.write(" {0} {1} {2} {3} {4} \t# vars, constraints, "
                     "objectives, ranges, eqns\n" .format(
                         len(full_var_list),
                         n_single_sided_ineq + n_ranges+n_equals+n_unbounded,
                         n_objs,
                         n_ranges,
                         n_equals))
        #
        # LINE 3
        #
        OUTPUT.write(" {0} {1} {2} {3} {4} {5}\t# nonlinear constrs, "
                     "objs; ccons: lin, nonlin, nd, nzlb\n".format(
                         n_nonlinear_constraints,
                         n_nonlinear_objs,
                         ccons_lin,
                         ccons_nonlin,
                         ccons_nd,
                         ccons_nzlb))
        #
        # LINE 4
        #
        OUTPUT.write(" 0 0\t# network constraints: nonlinear, linear\n")
        #
        # LINE 5
        #
        OUTPUT.write(" {0} {1} {2} \t# nonlinear vars in constraints, "
                     "objectives, both\n".format(
                         idx_nl_con,
                         idx_nl_obj,
                         idx_nl_both))

        #
        # LINE 6
        #
        OUTPUT.write(" 0 {0} 0 1\t# linear network variables; functions; "
                     "arith, flags\n".format(len(self.external_byFcn)))
        #
        # LINE 7
        #
        n_int_nonlinear_b = len(Discrete_Nonlinear_Vars_in_Objs_and_Constraints)
        n_int_nonlinear_c = len(ConNonlinearVarsInt)
        n_int_nonlinear_o = len(ObjNonlinearVarsInt)
        OUTPUT.write(" {0} {1} {2} {3} {4} \t# discrete variables: binary, "
                     "integer, nonlinear (b,c,o)\n".format(
                         len(LinearVarsBool),
                         len(LinearVarsInt),
                         n_int_nonlinear_b,
                         n_int_nonlinear_c,
                         n_int_nonlinear_o))
        #
        # LINE 8
        #
        # objective info computed above
        OUTPUT.write(" {0} {1} \t# nonzeros in Jacobian, obj. gradient\n".format(
            nnz_grad_constraints,
            len(ObjVars)))
        #
        # LINE 9
        #
        OUTPUT.write(" %d %d\t# max name lengths: constraints, variables\n"
                     % (max_rowname_len, max_colname_len))

        #
        # LINE 10
        #
        OUTPUT.write(" 0 0 0 0 0\t# common exprs: b,c,o,c1,o1\n")

#        end_time = time.clock()
#        print (end_time - start_time)

#        print "Printing constraints:",
#        start_time = time.clock()


        #
        # "F" lines
        #
        for fcn, fid in sorted(itervalues(self.external_byFcn),
                               key=operator.itemgetter(1)):
            OUTPUT.write("F%d 1 -1 %s\n" % (fid, fcn._function))

        #
        # "S" lines
        #

        # Tranlate the SOSConstraint component into ampl suffixes
        sos1 = solver_capability("sos1")
        sos2 = solver_capability("sos2")
        modelSOS = ModelSOS(self_ampl_var_id, self_varID_map)
        for block in all_blocks_list:
            for soscondata in block.component_data_objects(SOSConstraint,
                                                           active=True,
                                                           sort=sorter,
                                                           descend_into=False):
                level = soscondata.level
                if (level == 1 and not sos1) or (level == 2 and not sos2):
                    raise ValueError(
                        "Solver does not support SOS level %s constraints" % (level))
                modelSOS.count_constraint(soscondata)

        symbol_map_byObject = symbol_map.byObject

        var_sosno_suffix = modelSOS.sosno
        var_ref_suffix = modelSOS.ref
        sosconstraint_sosno_vals = set(var_sosno_suffix.vals)

        # Translate the rest of the Pyomo Suffix components
        suffix_header_line = "S{0} {1} {2}\n"
        suffix_line = "{0} {1!r}\n"
        var_tag = 0
        con_tag = 1
        obj_tag = 2
        prob_tag = 3
        suffix_dict = {}
        if isinstance(model, IBlockStorage):
            suffix_gen = lambda b: pyomo.core.kernel.component_suffix.\
                         export_suffix_generator(b,
                                                 active=True,
                                                 return_key=True,
                                                 descend_into=False)
        else:
            suffix_gen = lambda b: pyomo.core.base.suffix.\
                         active_export_suffix_generator(b)
        for block in all_blocks_list:
            for name, suf in suffix_gen(block):
                if len(suf):
                    suffix_dict.setdefault(name,[]).append(suf)
        if not ('sosno' in suffix_dict):
            # We still need to write out the SOSConstraint suffixes
            # even though these may have not been "declared" on the model
            s_lines = var_sosno_suffix.genfilelines()
            len_s_lines = len(s_lines)
            if len_s_lines > 0:
                OUTPUT.write(suffix_header_line.format(var_tag,len_s_lines,'sosno'))
                OUTPUT.writelines(s_lines)
        else:
            # I am choosing not to allow a user to mix the use of the Pyomo
            # SOSConstraint component and manual sosno declarations within
            # a single model. I initially tried to allow this but the
            # var section of the code below blows up for two reason. (1)
            # we have to make sure that the sosno suffix is not defined
            # twice for the same variable (2) We have to make sure that
            # the automatically chosen sosno used by the SOSConstraint
            # translation does not already match one a user has manually
            # implemented (this would modify the members in an sos set).
            # Since this suffix is exclusively used for defining sos sets,
            # there is no reason a user can not just stick to one method.
            if not var_sosno_suffix.is_empty():
                raise RuntimeError(
                    "The Pyomo NL file writer does not allow both manually "
                    "declared 'sosno' suffixes as well as SOSConstraint "
                    "components to exist on a single model. To avoid this "
                    "error please use only one of these methods to define "
                    "special ordered sets.")
        if not ('ref' in suffix_dict):
            # We still need to write out the SOSConstraint suffixes
            # even though these may have not been "declared" on the model
            s_lines = var_ref_suffix.genfilelines()
            len_s_lines = len(s_lines)
            if len_s_lines > 0:
                OUTPUT.write(suffix_header_line.format(var_tag,len_s_lines,'ref'))
                OUTPUT.writelines(s_lines)
        else:
            # see reason (1) in the paragraph above for why we raise this
            # exception (replacing sosno with ref).
            if not var_ref_suffix.is_empty():
                raise RuntimeError(
                    "The Pyomo NL file writer does not allow both manually "
                    "declared 'ref' suffixes as well as SOSConstraint "
                    "components to exist on a single model. To avoid this "
                    "error please use only one of these methods to define "
                    "special ordered sets.")
        # do a sort to make sure NL file output is deterministic
        # across python versions
        for suffix_name in sorted(suffix_dict):
            suffixes = suffix_dict[suffix_name]
            datatypes = set()
            for suffix in suffixes:
                try:
                    datatype = suffix.datatype
                except AttributeError:
                    datatype = suffix.get_datatype()
                if datatype not in (Suffix.FLOAT,Suffix.INT):
                    raise ValueError(
                        "The Pyomo NL file writer requires that all active export "
                        "Suffix components declare a numeric datatype. Suffix "
                        "component: %s with " % (suffix_name))
                datatypes.add(datatype)
            if len(datatypes) != 1:
                raise ValueError(
                    "The Pyomo NL file writer found multiple active export suffix "
                    "components with name %s with different datatypes. A single "
                    "datatype must be declared." % (suffix_name))
            if suffix_name == "dual":
                # The NL file format has a special section for dual initializations
                continue
            float_tag = 0
            if datatypes.pop() == Suffix.FLOAT:
                float_tag = 4

            var_s_lines = []
            con_s_lines = []
            obj_s_lines = []
            mod_s_lines = []
            for suffix in suffixes:
                for component_data, suffix_value in iteritems(suffix):

                    try:
                        symbol = symbol_map_byObject[id(component_data)]
                        type_tag = symbol[0]
                        ampl_id = int(symbol[1:])
                        if type_tag == 'v':
                            var_s_lines.append((ampl_id, suffix_value))
                        elif type_tag == 'c':
                            con_s_lines.append((ampl_id, suffix_value))
                        elif type_tag == 'o':
                            obj_s_lines.append((ampl_id, suffix_value))
                        else:
                            # This would be a developer error
                            assert False
                    except KeyError:
                        if component_data is model:
                            mod_s_lines.append((0, suffix_value))

            ################## vars
            if len(var_s_lines) > 0:
                OUTPUT.write(suffix_header_line.format(var_tag | float_tag,
                                                       len(var_s_lines),
                                                       suffix_name))
                OUTPUT.writelines(suffix_line.format(*_l)
                                  for _l in sorted(var_s_lines,
                                                   key=operator.itemgetter(0)))
            ################## constraints
            if len(con_s_lines) > 0:
                OUTPUT.write(suffix_header_line.format(con_tag | float_tag,
                                                       len(con_s_lines),
                                                       suffix_name))
                OUTPUT.writelines(suffix_line.format(*_l)
                                  for _l in sorted(con_s_lines,
                                                   key=operator.itemgetter(0)))
            ################## objectives
            if len(obj_s_lines) > 0:
                OUTPUT.write(suffix_header_line.format(obj_tag | float_tag,
                                                       len(obj_s_lines),
                                                       suffix_name))
                OUTPUT.writelines(suffix_line.format(*_l)
                                  for _l in sorted(obj_s_lines,
                                                   key=operator.itemgetter(0)))
            ################## problems (in this case the one problem)
            if len(mod_s_lines) > 0:
                if len(mod_s_lines) > 1:
                    logger.warning(
                        "ProblemWriter_nl: Collected multiple values for Suffix %s "
                        "referencing model %s. This is likely a bug."
                        % (suffix_name, model.name))
                OUTPUT.write(suffix_header_line.format(prob_tag | float_tag,
                                                       len(mod_s_lines),
                                                       suffix_name))
                OUTPUT.writelines(suffix_line.format(*_l)
                                  for _l in sorted(mod_s_lines,
                                                   key=operator.itemgetter(0)))

        del modelSOS

        #
        # "C" lines
        #
        rowfilename = None
        if OUTPUT.name.endswith('.nl'):
            rowfilename = OUTPUT.name.replace('.nl','.row')
        else:
            rowfilename = OUTPUT.name+'.row'
        if symbolic_solver_labels:
            rowf = open(rowfilename,'w')

        cu = [0 for i in xrange(len(full_var_list))]
        for con_ID in nonlin_con_order_list:
            con_data, wrapped_repn = Constraints_dict[con_ID]
            row_id = self_ampl_con_id[con_ID]
            OUTPUT.write("C%d" % (row_id))
            if symbolic_solver_labels:
                lbl = name_labeler(con_data)
                OUTPUT.write("\t#%s" % (lbl))
                rowf.write(lbl+"\n")
            OUTPUT.write("\n")

            if wrapped_repn.repn.nonlinear_expr is not None:
                assert not wrapped_repn.repn.is_quadratic()
                self._print_nonlinear_terms_NL(
                    wrapped_repn.repn.nonlinear_expr)
            else:
                assert wrapped_repn.repn.is_quadratic()
                self._print_standard_quadratic_NL(
                    wrapped_repn.repn.quadratic_vars,
                    wrapped_repn.repn.quadratic_coefs)

            for var_ID in set(wrapped_repn.linear_vars).union(
                    wrapped_repn.nonlinear_vars):
                cu[self_ampl_var_id[var_ID]] += 1

        for con_ID in lin_con_order_list:
            con_data, wrapped_repn = Constraints_dict[con_ID]
            row_id = self_ampl_con_id[con_ID]
            con_vars = set(wrapped_repn.linear_vars)
            for var_ID in con_vars:
                cu[self_ampl_var_id[var_ID]] += 1
            OUTPUT.write("C%d" % (row_id))
            if symbolic_solver_labels:
                lbl = name_labeler(con_data)
                OUTPUT.write("\t#%s" % (lbl))
                rowf.write(lbl+"\n")
            OUTPUT.write("\n")
            OUTPUT.write("n0\n")

        if show_section_timing:
            subsection_timer.report("Write NL header and suffix lines")
            subsection_timer.reset()

        #
        # "O" lines
        #
        for obj_ID, (obj, wrapped_repn) in iteritems(Objectives_dict):

            k = 0
            if not obj.is_minimizing():
                k = 1

            OUTPUT.write("O%d %d" % (self_ampl_obj_id[obj_ID], k))
            if symbolic_solver_labels:
                lbl = name_labeler(obj)
                OUTPUT.write("\t#%s" % (lbl))
                rowf.write(lbl+"\n")
            OUTPUT.write("\n")

            if wrapped_repn.repn.is_linear():
                OUTPUT.write(self._op_string[NumericConstant]
                             % (wrapped_repn.repn.constant))
            else:
                if wrapped_repn.repn.constant != 0:
                    _, binary_sum_str, _ = self._op_string[EXPR.SumExpressionBase]
                    OUTPUT.write(binary_sum_str)
                    OUTPUT.write(self._op_string[NumericConstant]
                                 % (wrapped_repn.repn.constant))
                if wrapped_repn.repn.nonlinear_expr is not None:
                    assert not wrapped_repn.repn.is_quadratic()
                    self._print_nonlinear_terms_NL(
                        wrapped_repn.repn.nonlinear_expr)
                else:
                    assert wrapped_repn.repn.is_quadratic()
                    self._print_standard_quadratic_NL(
                        wrapped_repn.repn.quadratic_vars,
                        wrapped_repn.repn.quadratic_coefs)

        if symbolic_solver_labels:
            rowf.close()
        del name_labeler

        if show_section_timing:
            subsection_timer.report("Write objective expression")
            subsection_timer.reset()

        #
        # "d" lines
        #
        # dual initialization
        if 'dual' in suffix_dict:
            s_lines = []
            for dual_suffix in suffix_dict['dual']:

                for constraint_data, suffix_value in iteritems(dual_suffix):
                    try:
                        # a constraint might not be referenced
                        # (inactive / on inactive block)
                        symbol = symbol_map_byObject[id(constraint_data)]
                        type_tag = symbol[0]
                        assert type_tag == 'c'
                        ampl_con_id = int(symbol[1:])
                        s_lines.append((ampl_con_id, suffix_value))
                    except KeyError:
                        pass

            if len(s_lines) > 0:
                OUTPUT.write("d%d" % (len(s_lines)))
                if symbolic_solver_labels:
                    OUTPUT.write("\t# dual initial guess")
                OUTPUT.write("\n")
                OUTPUT.writelines(suffix_line.format(*_l)
                                  for _l in sorted(s_lines,
                                                   key=operator.itemgetter(0)))

        #
        # "x" lines
        #
        # variable initialization
        var_bound_list = []
        x_init_list = []
        for ampl_var_id, var_ID in enumerate(full_var_list):
            var = Vars_dict[var_ID]
            if var.value is not None:
                x_init_list.append("%d %r\n" % (ampl_var_id, var.value))
            if var.fixed:
                if not output_fixed_variable_bounds:
                    raise ValueError(
                        "Encountered a fixed variable (%s) inside an active objective"
                        " or constraint expression on model %s, which is usually "
                        "indicative of a preprocessing error. Use the IO-option "
                        "'output_fixed_variable_bounds=True' to suppress this error "
                        "and fix the variable by overwriting its bounds in the NL "
                        "file." % (var.name, model.name))
                if var.value is None:
                    raise ValueError("Variable cannot be fixed to a value of None.")
                L = U = _get_bound(var.value)
            else:
                L = None
                if var.has_lb():
                    L = _get_bound(var.lb)
                U = None
                if var.has_ub():
                    U = _get_bound(var.ub)
            if L is not None:
                if U is not None:
                    if L == U:
                        var_bound_list.append("4 %r\n" % (L))
                    else:
                        var_bound_list.append("0 %r %r\n" % (L, U))
                else:
                    var_bound_list.append("2 %r\n" % (L))
            elif U is not None:
                var_bound_list.append("1 %r\n" % (U))
            else:
                var_bound_list.append("3\n")

        OUTPUT.write("x%d" % (len(x_init_list)))
        if symbolic_solver_labels:
            OUTPUT.write("\t# initial guess")
        OUTPUT.write("\n")
        OUTPUT.writelines(x_init_list)
        del x_init_list

        if show_section_timing:
            subsection_timer.report("Write initializations")
            subsection_timer.reset()

        #
        # "r" lines
        #
        OUTPUT.write("r")
        if symbolic_solver_labels:
            OUTPUT.write("\t#%d ranges (rhs's)"
                         % (len(nonlin_con_order_list) + len(lin_con_order_list)))
        OUTPUT.write("\n")
        # *NOTE: This iteration follows the assignment of the ampl_con_id
        OUTPUT.writelines(constraint_bounds_dict[con_ID]
                          for con_ID in itertools.chain(nonlin_con_order_list,
                                                        lin_con_order_list))

        if show_section_timing:
            subsection_timer.report("Write constraint bounds")
            subsection_timer.reset()

        #
        # "b" lines
        #
        OUTPUT.write("b")
        if symbolic_solver_labels:
            OUTPUT.write("\t#%d bounds (on variables)"
                         % (len(var_bound_list)))
        OUTPUT.write("\n")
        OUTPUT.writelines(var_bound_list)
        del var_bound_list

        if show_section_timing:
            subsection_timer.report("Write variable bounds")
            subsection_timer.reset()

        #
        # "k" lines
        #
        ktot = 0
        n1 = len(full_var_list) - 1
        OUTPUT.write("k%d" % (n1))
        if symbolic_solver_labels:
            OUTPUT.write("\t#intermediate Jacobian column lengths")
        OUTPUT.write("\n")
        ktot = 0
        for i in xrange(n1):
            ktot += cu[i]
            OUTPUT.write("%d\n"%(ktot))
        del cu

        if show_section_timing:
            subsection_timer.report("Write k lines")
            subsection_timer.reset()

        #
        # "J" lines
        #
        for nc, con_ID in enumerate(itertools.chain(nonlin_con_order_list,
                                                    lin_con_order_list)):
            con_data, wrapped_repn = Constraints_dict[con_ID]
            numnonlinear_vars = len(wrapped_repn.nonlinear_vars)
            numlinear_vars = len(wrapped_repn.linear_vars)
            if numnonlinear_vars == 0:
                if numlinear_vars > 0:
                    linear_dict = dict((var_ID, coef)
                                       for var_ID, coef in
                                       zip(wrapped_repn.linear_vars,
                                           wrapped_repn.repn.linear_coefs))
                    OUTPUT.write("J%d %d\n"%(nc, numlinear_vars))
                    OUTPUT.writelines(
                        "%d %r\n" % (self_ampl_var_id[con_var],
                                     linear_dict[con_var])
                        for con_var in sorted(linear_dict.keys()))
            elif numlinear_vars == 0:
                nl_con_vars = \
                    sorted(wrapped_repn.nonlinear_vars)
                OUTPUT.write("J%d %d\n"%(nc, numnonlinear_vars))
                OUTPUT.writelines(
                    "%d 0\n"%(self_ampl_var_id[con_var])
                    for con_var in nl_con_vars)
            else:
                con_vars = set(wrapped_repn.nonlinear_vars)
                nl_con_vars = sorted(
                    con_vars.difference(
                        wrapped_repn.linear_vars))
                con_vars.update(wrapped_repn.linear_vars)
                linear_dict = dict(
                    (var_ID, coef) for var_ID, coef in
                    zip(wrapped_repn.linear_vars,
                        wrapped_repn.repn.linear_coefs))
                OUTPUT.write("J%d %d\n"%(nc, len(con_vars)))
                OUTPUT.writelines(
                    "%d %r\n" % (self_ampl_var_id[con_var],
                                 linear_dict[con_var])
                    for con_var in sorted(linear_dict.keys()))
                OUTPUT.writelines(
                    "%d 0\n"%(self_ampl_var_id[con_var])
                    for con_var in nl_con_vars)


        if show_section_timing:
            subsection_timer.report("Write J lines")
            subsection_timer.reset()

        #
        # "G" lines
        #
        for obj_ID, (obj, wrapped_repn) in \
               iteritems(Objectives_dict):

            grad_entries = {}
            for idx, obj_var in enumerate(
                    wrapped_repn.linear_vars):
                grad_entries[self_ampl_var_id[obj_var]] = \
                    wrapped_repn.repn.linear_coefs[idx]
            for obj_var in wrapped_repn.nonlinear_vars:
                if obj_var not in wrapped_repn.linear_vars:
                    grad_entries[self_ampl_var_id[obj_var]] = 0
            len_ge = len(grad_entries)
            if len_ge > 0:
                OUTPUT.write("G%d %d\n" % (self_ampl_obj_id[obj_ID],
                                           len_ge))
                for var_ID in sorted(grad_entries.keys()):
                    OUTPUT.write("%d %r\n" % (var_ID,
                                              grad_entries[var_ID]))

        if show_section_timing:
            subsection_timer.report("Write G lines")
            subsection_timer.reset()
            overall_timer.report("Total time")

        return symbol_map

    def _symbolMapKeyError(self, err, model, map, vars):
        _errors = []
        for v in vars:
            if id(v) in map:
                continue
            if v.model() is not model.model():
                _errors.append(
                    "Variable '%s' is not part of the model "
                    "being written out, but appears in an "
                    "expression used on this model." % (v.name,))
            else:
                _parent = v.parent_block()
                while _parent is not None and _parent is not model:
                    if _parent.type() is not model.type():
                        _errors.append(
                            "Variable '%s' exists within %s '%s', "
                            "but is used by an active "
                            "expression.  Currently variables "
                            "must be reachable through a tree "
                            "of active Blocks."
                            % (v.name, _parent.type().__name__,
                               _parent.name))
                    if not _parent.active:
                        _errors.append(
                            "Variable '%s' exists within "
                            "deactivated %s '%s', but is used by "
                            "an active expression.  Currently "
                            "variables must be reachable through "
                            "a tree of active Blocks."
                            % (v.name, _parent.type().__name__,
                               _parent.name))
                    _parent = _parent.parent_block()

        if _errors:
            for e in _errors:
                logger.error(e)
            err.args = err.args + tuple(_errors)<|MERGE_RESOLUTION|>--- conflicted
+++ resolved
@@ -531,7 +531,6 @@
 
             elif exp_type is EXPR.SumExpressionBase:
                 nary_sum_str, binary_sum_str, coef_term_str = \
-<<<<<<< HEAD
                     self._op_string[EXPR.SumExpressionBase]
                 OUTPUT.write(binary_sum_str)
                 self._print_nonlinear_terms_NL(exp.arg(0))
@@ -562,92 +561,6 @@
                 self._print_nonlinear_terms_NL(exp.arg(0))
 
             elif exp_type is EXPR.ExternalFunctionExpression:
-=======
-                    self._op_string[expr._SumExpression]
-                n = len(exp._args)
-                if n > 2:
-                    OUTPUT.write(nary_sum_str % (n))
-                    if exp._const != 0:
-                        OUTPUT.write(binary_sum_str)
-                        OUTPUT.write(self._op_string[NumericConstant]
-                                     % (exp._const))
-                    for i in xrange(0,n):
-                        if exp._coef[i] != 1:
-                            OUTPUT.write(coef_term_str % (exp._coef[i]))
-                        self._print_nonlinear_terms_NL(exp._args[i])
-                else:
-                    if exp._const != 0:
-                        OUTPUT.write(binary_sum_str)
-                        OUTPUT.write(self._op_string[NumericConstant]
-                                     % (exp._const))
-                    for i in xrange(0,n-1):
-                        OUTPUT.write(binary_sum_str)
-                        if exp._coef[i] != 1:
-                            OUTPUT.write(coef_term_str % (exp._coef[i]))
-                        self._print_nonlinear_terms_NL(exp._args[i])
-                    if exp._coef[n-1] != 1:
-                        OUTPUT.write(coef_term_str % (exp._coef[n-1]))
-                    self._print_nonlinear_terms_NL(exp._args[n-1])
-
-            elif (not _using_pyomo4_trees) and \
-                 (exp_type is expr._ProductExpression):
-                denom_exists = False
-                prod_str, div_str = self._op_string[expr._ProductExpression]
-                if len(exp._denominator) == 0:
-                    pass
-                else:
-                    OUTPUT.write(div_str)
-                    denom_exists = True
-                if exp._coef != 1:
-                    OUTPUT.write(prod_str)
-                    OUTPUT.write(self._op_string[NumericConstant]
-                                 % (exp._coef))
-                if len(exp._numerator) == 0:
-                    OUTPUT.write("n1\n")
-                # print out the numerator
-                child_counter = 0
-                max_count = len(exp._numerator)-1
-                for child_exp in exp._numerator:
-                    if child_counter < max_count:
-                        OUTPUT.write(prod_str)
-                    self._print_nonlinear_terms_NL(child_exp)
-                    child_counter += 1
-                if denom_exists:
-                    # print out the denominator
-                    child_counter = 0
-                    max_count = len(exp._denominator)-1
-                    for child_exp in exp._denominator:
-                        if child_counter < max_count:
-                            OUTPUT.write(prod_str)
-                        self._print_nonlinear_terms_NL(child_exp)
-                        child_counter += 1
-
-            elif _using_pyomo4_trees and (exp_type is expr._ProductExpression):
-                prod_str = self._op_string[expr._ProductExpression]
-                child_counter = 0
-                max_count = len(exp._args)-1
-                for child_exp in exp._args:
-                    if child_counter < max_count:
-                        OUTPUT.write(prod_str)
-                    self._print_nonlinear_terms_NL(child_exp)
-                    child_counter += 1
-
-            elif _using_pyomo4_trees and (exp_type is expr._DivisionExpression):
-                div_str = self._op_string[expr._DivisionExpression]
-                child_counter = 0
-                max_count = len(exp._args)-1
-                for child_exp in exp._args:
-                    if child_counter < max_count:
-                        OUTPUT.write(div_str)
-                    self._print_nonlinear_terms_NL(child_exp)
-                    child_counter += 1
-
-            elif _using_pyomo4_trees and (exp_type is expr._NegationExpression):
-                assert len(exp._args) == 1
-                OUTPUT.write(self._op_string[expr._NegationExpression])
-                self._print_nonlinear_terms_NL(exp._args[0])
-
-            elif exp_type is expr._ExternalFunctionExpression:
                 # We have found models where external functions with
                 # strictly fixed/constant arguments causes AMPL to
                 # SEGFAULT.  To be safe, we will collapse fixed
@@ -657,7 +570,6 @@
                 if exp.is_fixed():
                     self._print_nonlinear_terms_NL(exp())
                     return
->>>>>>> bc89b215
                 fun_str, string_arg_str = \
                     self._op_string[EXPR.ExternalFunctionExpression]
                 if not self._symbolic_solver_labels:
