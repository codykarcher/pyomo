name: continuous-integration/github/pr/osx

on:
  pull_request:
    branches:
      - master
      # Can add additional branches if desired

jobs:
  pyomo-mac-tests:
    name: py${{ matrix.python-version }}
    runs-on: macos-latest
    strategy:
      fail-fast: false
      matrix:
        python-version: [3.5, 3.6, 3.7, 3.8] # All available Python versions

    steps:
    - uses: actions/checkout@v1 # Checkout branch(es)
    - name: Set up Python ${{ matrix.python-version }} # Initialize Python version
      uses: actions/setup-python@v1
      with:
        python-version: ${{ matrix.python-version }}
    - name: Install Pyomo dependencies
      run: |
        echo "Install pre-dependencies for pyodbc..."
        brew update # Install pre-dependencies for pyodbc
        brew install bash gcc
        brew link --overwrite gcc
        brew install pkg-config
        brew install unixodbc
        brew install freetds # Now install Python modules
        python -m pip install --upgrade pip
        echo ""
        echo "Install Pyomo dependencies..."
        echo ""
        pip install cython numpy scipy ipython openpyxl sympy pyyaml pyodbc networkx xlrd pandas matplotlib dill seaborn pymysql pyro4 pint pathos
<<<<<<< HEAD
        pip install cplex || echo "CPLEX Community Edition is not available for ${{ matrix.python-version }}"

=======
    - name: Install Pyomo and extensions
      run: |
        echo "Clone Pyomo-model-libraries..."
        git clone --quiet https://github.com/Pyomo/pyomo-model-libraries.git
        echo ""
        echo "Install PyUtilib..."
        echo ""
        pip install --quiet git+https://github.com/PyUtilib/pyutilib
        echo ""
        echo "Install Pyomo..."
        echo ""
        python setup.py develop # Install Pyomo
        echo ""
        echo "Install extensions..."
        echo ""
>>>>>>> 3670c0bd
        pyomo download-extensions # Get Pyomo extensions
        pyomo build-extensions
    - name: Run nightly, not fragile tests with test.pyomo
      run: |
        echo "Run test.pyomo..."
        pip install nose
        KEY_JOB=1
        test.pyomo -v --cat="nightly" pyomo `pwd`/pyomo-model-libraries # Run nightly, stable tests<|MERGE_RESOLUTION|>--- conflicted
+++ resolved
@@ -35,10 +35,7 @@
         echo "Install Pyomo dependencies..."
         echo ""
         pip install cython numpy scipy ipython openpyxl sympy pyyaml pyodbc networkx xlrd pandas matplotlib dill seaborn pymysql pyro4 pint pathos
-<<<<<<< HEAD
         pip install cplex || echo "CPLEX Community Edition is not available for ${{ matrix.python-version }}"
-
-=======
     - name: Install Pyomo and extensions
       run: |
         echo "Clone Pyomo-model-libraries..."
@@ -54,7 +51,6 @@
         echo ""
         echo "Install extensions..."
         echo ""
->>>>>>> 3670c0bd
         pyomo download-extensions # Get Pyomo extensions
         pyomo build-extensions
     - name: Run nightly, not fragile tests with test.pyomo
