name: Pyomo Release Distribution Creation

on:
  push:
    tags:
      - '*'
  workflow_dispatch:
    inputs:
      git-ref:
        description: Git Hash (Optional)
        required: false

concurrency:
  group: ${{ github.workflow }}-${{ github.event.pull_request.number || github.ref }}
  cancel-in-progress: true

jobs:
  native_wheels:
    name: Build wheels (${{ matrix.wheel-version }}) on ${{ matrix.os }} for native and cross-compiled architecture
    runs-on: ${{ matrix.os }}
    strategy:
      fail-fast: true
      matrix:
        os: [ubuntu-22.04, windows-latest, macos-latest]
        arch: [all]
        wheel-version: ['cp38*', 'cp39*', 'cp310*', 'cp311*', 'cp312*']

        include:
        - wheel-version: 'cp38*'
          TARGET: 'py38'
          GLOBAL_OPTIONS: "--with-cython --with-distributable-extensions"
        - wheel-version: 'cp39*'
          TARGET: 'py39'
          GLOBAL_OPTIONS: "--with-cython --with-distributable-extensions"
        - wheel-version: 'cp310*'
          TARGET: 'py310'
          GLOBAL_OPTIONS: "--with-cython --with-distributable-extensions"
        - wheel-version: 'cp311*'
          TARGET: 'py311'
          GLOBAL_OPTIONS: "--without-cython --with-distributable-extensions"
        - wheel-version: 'cp312*'
          TARGET: 'py312'
          GLOBAL_OPTIONS: "--without-cython --with-distributable-extensions"
    steps:
      - uses: actions/checkout@v4
      - name: Build wheels
        uses: pypa/cibuildwheel@v2.16.5
        with:
          output-dir: dist
        env:
            CIBW_ARCHS_LINUX: "native"
            CIBW_ARCHS_MACOS: "native arm64"
            CIBW_ARCHS_WINDOWS: "native ARM64"
            CIBW_SKIP: "*-musllinux*"
            CIBW_BUILD: ${{ matrix.wheel-version }}
            CIBW_BUILD_VERBOSITY: 1
            CIBW_BEFORE_BUILD: pip install cython pybind11
<<<<<<< HEAD
            CIBW_TEST_SKIP: "*{311,312}-win*"
=======
            CIBW_ENVIRONMENT: PYOMO_SETUP_ARGS="${{ matrix.GLOBAL_OPTIONS }}"
>>>>>>> 10508b6b
      - uses: actions/upload-artifact@v4
        with:
          name: native_wheels-${{ matrix.os }}-${{ matrix.TARGET }}
          path: dist/*.whl
          overwrite: true

  alternative_wheels:
    name: Build wheels (${{ matrix.wheel-version }}) on ${{ matrix.os }} for aarch64
    runs-on: ${{ matrix.os }}
    strategy:
      matrix:
        os: [ubuntu-22.04]
        arch: [all]
        wheel-version: ['cp38*', 'cp39*', 'cp310*', 'cp311*', 'cp312*']

        include:
        - wheel-version: 'cp38*'
          TARGET: 'py38'
          GLOBAL_OPTIONS: "--with-cython --with-distributable-extensions"
        - wheel-version: 'cp39*'
          TARGET: 'py39'
          GLOBAL_OPTIONS: "--with-cython --with-distributable-extensions"
        - wheel-version: 'cp310*'
          TARGET: 'py310'
          GLOBAL_OPTIONS: "--with-cython --with-distributable-extensions"
        - wheel-version: 'cp311*'
          TARGET: 'py311'
          GLOBAL_OPTIONS: "--without-cython --with-distributable-extensions"
        - wheel-version: 'cp312*'
          TARGET: 'py312'
          GLOBAL_OPTIONS: "--without-cython --with-distributable-extensions"
    steps:
      - uses: actions/checkout@v4
      - name: Set up QEMU
        if: runner.os == 'Linux'
        uses: docker/setup-qemu-action@v3
        with:
          platforms: all
      - name: Build wheels
        uses: pypa/cibuildwheel@v2.16.5
        with:
          output-dir: dist
        env:
            CIBW_ARCHS_LINUX: "aarch64"
            CIBW_SKIP: "*-musllinux*"
            CIBW_BUILD: ${{ matrix.wheel-version }}
            CIBW_BUILD_VERBOSITY: 1
            CIBW_BEFORE_BUILD: pip install cython pybind11
            CIBW_ENVIRONMENT: PYOMO_SETUP_ARGS="${{ matrix.GLOBAL_OPTIONS }}"
      - uses: actions/upload-artifact@v4
        with:
          name: alt_wheels-${{ matrix.os }}-${{ matrix.TARGET }}
          path: dist/*.whl
          overwrite: true

  generictarball:
    name: ${{ matrix.TARGET }}
    runs-on: ${{ matrix.os }}
    strategy:
      fail-fast: false
      matrix:
        os: [ubuntu-latest]
        include:
        - os: ubuntu-latest
          TARGET: generic_tarball
        python-version: [3.8]
    steps:
    - uses: actions/checkout@v4
    - name: Set up Python ${{ matrix.python-version }}
      uses: actions/setup-python@v5
      with:
        python-version: ${{ matrix.python-version }}
    - name: Install dependencies
      run: |
        python -m pip install --upgrade pip
        pip install twine wheel setuptools pybind11
    - name: Build generic tarball
      run: |
        python setup.py --without-cython sdist --format=gztar
    - name: Upload artifact
      uses: actions/upload-artifact@v4
      with:
        name: generictarball
        path: dist
        overwrite: true
<|MERGE_RESOLUTION|>--- conflicted
+++ resolved
@@ -55,11 +55,8 @@
             CIBW_BUILD: ${{ matrix.wheel-version }}
             CIBW_BUILD_VERBOSITY: 1
             CIBW_BEFORE_BUILD: pip install cython pybind11
-<<<<<<< HEAD
             CIBW_TEST_SKIP: "*{311,312}-win*"
-=======
             CIBW_ENVIRONMENT: PYOMO_SETUP_ARGS="${{ matrix.GLOBAL_OPTIONS }}"
->>>>>>> 10508b6b
       - uses: actions/upload-artifact@v4
         with:
           name: native_wheels-${{ matrix.os }}-${{ matrix.TARGET }}
